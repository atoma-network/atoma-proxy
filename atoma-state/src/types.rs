--- conflicted
+++ resolved
@@ -628,10 +628,7 @@
         /// Returns Ok(Vec<Stack>) with matching stacks or an error if the query fails
         result_sender: oneshot::Sender<Result<Option<Stack>>>,
     },
-<<<<<<< HEAD
     /// Retrieves all stacks associated with a specific task
-=======
->>>>>>> aceeef9c
     GetStacksForTask {
         /// Unique small integer identifier for the task
         task_small_id: i64,
@@ -640,10 +637,7 @@
         /// The user id of the stacks to filter by
         user_id: i64,
         /// Channel to send back the list of matching stacks
-<<<<<<< HEAD
         /// Returns Ok(Vec<Stack>) with matching stacks or an error if the query fails
-=======
->>>>>>> aceeef9c
         result_sender: oneshot::Sender<Result<Option<Stack>>>,
     },
     /// Verifies if a stack is valid for confidential compute request
