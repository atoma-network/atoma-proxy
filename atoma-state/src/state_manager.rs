--- conflicted
+++ resolved
@@ -3274,26 +3274,23 @@
         key_rotation_counter: i64,
         new_public_key: Vec<u8>,
         tee_remote_attestation_bytes: Vec<u8>,
+        is_valid: bool,
     ) -> Result<()> {
         sqlx::query(
             "INSERT INTO node_public_keys (node_small_id, epoch, key_rotation_counter, public_key, tee_remote_attestation_bytes, is_valid) VALUES ($1, $2, $3, $4, $5, $6)
                 ON CONFLICT (node_small_id)
                 DO UPDATE SET epoch = $2,
                               key_rotation_counter = $3,
-<<<<<<< HEAD
-                              public_key = $4, 
-                              tee_remote_attestation_bytes = $5"
-=======
                               public_key = $4,
                               tee_remote_attestation_bytes = $5,
                               is_valid = $6",
->>>>>>> 4a28f0af
         )
         .bind(node_id)
         .bind(epoch)
         .bind(key_rotation_counter)
         .bind(new_public_key)
         .bind(tee_remote_attestation_bytes)
+        .bind(is_valid)
         .execute(&self.db)
         .await?;
         Ok(())
