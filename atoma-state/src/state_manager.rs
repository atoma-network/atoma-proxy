--- conflicted
+++ resolved
@@ -2345,167 +2345,6 @@
         Ok(())
     }
 
-<<<<<<< HEAD
-    /// Updates the total hash and increments the total number of messages for a stack.
-    ///
-    /// This method updates the `total_hash` field in the `stacks` table by appending a new hash
-    /// to the existing hash and increments the `num_total_messages` field by 1 for the specified `stack_small_id`.
-    ///
-    /// # Arguments
-    ///
-    /// * `stack_small_id` - The unique small identifier of the stack to update.
-    /// * `new_hash` - A 32-byte array representing the new hash to append to the existing total hash.
-    ///
-    /// # Returns
-    ///
-    /// - `Result<()>`: A result indicating success (Ok(())) or failure (Err(AtomaStateManagerError)).
-    ///
-    /// # Errors
-    ///
-    /// This function will return an error if:
-    /// - The database transaction fails to begin, execute, or commit.
-    /// - The specified stack is not found.
-    ///
-    /// # Example
-    ///
-    /// ```rust,ignore
-    /// use atoma_node::atoma_state::AtomaStateManager;
-    ///
-    /// async fn update_hash(state_manager: &AtomaStateManager) -> Result<(), AtomaStateManagerError> {
-    ///     let stack_small_id = 1;
-    ///     let new_hash = [0u8; 32]; // Example hash
-    ///
-    ///     state_manager.update_stack_total_hash(stack_small_id, new_hash).await
-    /// }
-    /// ```
-    #[instrument(
-        level = "trace",
-        skip_all,
-        fields(%stack_small_id, ?new_hash)
-    )]
-    pub async fn update_stack_total_hash(
-        &self,
-        stack_small_id: i64,
-        new_hash: [u8; 32],
-    ) -> Result<()> {
-        let rows_affected = sqlx::query(
-            "UPDATE stacks
-            SET total_hash = total_hash || $1
-            WHERE stack_small_id = $2",
-        )
-        .bind(&new_hash[..])
-        .bind(stack_small_id)
-        .execute(&self.db)
-        .await?
-        .rows_affected();
-
-        if rows_affected == 0 {
-            return Err(AtomaStateManagerError::StackNotFound);
-        }
-
-        Ok(())
-    }
-
-    /// Retrieves the total hash for a specific stack.
-    ///
-    /// This method fetches the `total_hash` field from the `stacks` table for the given `stack_small_id`.
-    ///
-    /// # Arguments
-    ///
-    /// * `stack_small_id` - The unique small identifier of the stack whose total hash is to be retrieved.
-    ///
-    /// # Returns
-    ///
-    /// - `Result<Vec<u8>>`: A result containing either:
-    ///   - `Ok(Vec<u8>)`: A byte vector representing the total hash of the stack.
-    ///   - `Err(AtomaStateManagerError)`: An error if the database query fails.
-    ///
-    /// # Errors
-    ///
-    /// This function will return an error if:
-    /// - The database query fails to execute.
-    ///
-    /// # Example
-    ///
-    /// ```rust,ignore
-    /// use atoma_node::atoma_state::AtomaStateManager;
-    ///
-    /// async fn get_total_hash(state_manager: &AtomaStateManager, stack_small_id: i64) -> Result<Vec<u8>, AtomaStateManagerError> {
-    ///     state_manager.get_stack_total_hash(stack_small_id).await
-    /// }
-    /// ```
-    #[instrument(
-        level = "trace",
-        skip_all,
-        fields(%stack_small_id)
-    )]
-    pub async fn get_stack_total_hash(&self, stack_small_id: i64) -> Result<Vec<u8>> {
-        let total_hash = sqlx::query_scalar::<_, Vec<u8>>(
-            "SELECT total_hash FROM stacks WHERE stack_small_id = $1",
-        )
-        .bind(stack_small_id)
-        .fetch_one(&self.db)
-        .await?;
-        Ok(total_hash)
-    }
-
-    /// Retrieves the total hashes for multiple stacks in a single query.
-    ///
-    /// This method efficiently fetches the `total_hash` field from the `stacks` table for all
-    /// provided stack IDs in a single database query.
-    ///
-    /// # Arguments
-    ///
-    /// * `stack_small_ids` - A slice of stack IDs whose total hashes should be retrieved.
-    ///
-    /// # Returns
-    ///
-    /// - `Result<Vec<Vec<u8>>>`: A result containing either:
-    ///   - `Ok(Vec<Vec<u8>>)`: A vector of byte vectors, where each inner vector represents
-    ///     the total hash of a stack. The order corresponds to the order of results returned
-    ///     by the database query.
-    ///   - `Err(AtomaStateManagerError)`: An error if the database query fails.
-    ///
-    /// # Errors
-    ///
-    /// This function will return an error if:
-    /// - The database query fails to execute.
-    /// - There's an issue retrieving the hash data from the result rows.
-    ///
-    /// # Example
-    ///
-    /// ```rust,ignore
-    /// use atoma_node::atoma_state::AtomaStateManager;
-    ///
-    /// async fn get_hashes(state_manager: &AtomaStateManager) -> Result<Vec<Vec<u8>>, AtomaStateManagerError> {
-    ///     let stack_ids = &[1, 2, 3]; // IDs of stacks to fetch hashes for
-    ///     state_manager.get_all_total_hashes(stack_ids).await
-    /// }
-    /// ```
-    #[instrument(
-        level = "trace",
-        skip_all,
-        fields(?stack_small_ids)
-    )]
-    pub async fn get_all_total_hashes(&self, stack_small_ids: &[i64]) -> Result<Vec<Vec<u8>>> {
-        let mut query_builder = build_query_with_in(
-            "SELECT total_hash FROM stacks",
-            "stack_small_id",
-            stack_small_ids,
-            None,
-        );
-
-        Ok(query_builder
-            .build()
-            .fetch_all(&self.db)
-            .await?
-            .iter()
-            .map(|row| row.get("total_hash"))
-            .collect())
-    }
-
-=======
->>>>>>> f32e661a
     /// Updates a stack settlement ticket with attestation commitments.
     ///
     /// This method updates the `stack_settlement_tickets` table with new attestation information
