--- conflicted
+++ resolved
@@ -75,13 +75,10 @@
         event_subscriber_receiver: FlumeReceiver<AtomaEvent>,
         state_manager_receiver: FlumeReceiver<AtomaAtomaStateManagerEvent>,
     ) -> Result<Self> {
-<<<<<<< HEAD
-=======
         let (db_url, db_name) = database_url
             .rsplit_once('/')
             .ok_or(AtomaStateManagerError::DatabaseUrlError)?;
         Self::create_database_if_not_exists(db_url, db_name).await?;
->>>>>>> 65299226
         let db = PgPool::connect(&database_url).await?;
         queries::create_all_tables(&db).await?;
         Ok(Self {
