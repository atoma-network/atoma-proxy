use crate::build_query_with_in;
use crate::handlers::{handle_atoma_event, handle_p2p_event, handle_state_manager_event};
use crate::types::{
    AtomaAtomaStateManagerEvent, CheapestNode, ComputedUnitsProcessedResponse, LatencyResponse,
    NodeDistribution, NodePublicKey, NodeSubscription, Stack, StackAttestationDispute,
    StackSettlementTicket, StatsStackResponse, Task, UserProfile,
};

use atoma_p2p::AtomaP2pEvent;
use atoma_sui::events::AtomaEvent;
use chrono::{DateTime, Timelike, Utc};
use flume::Receiver as FlumeReceiver;
use sqlx::PgPool;
use sqlx::{FromRow, Row};
use thiserror::Error;
use tokio::sync::oneshot;
use tokio::sync::watch::Receiver;
use tracing::instrument;

pub(crate) type Result<T> = std::result::Result<T, AtomaStateManagerError>;

type AtomaP2pData = (AtomaP2pEvent, Option<oneshot::Sender<Result<()>>>);

/// AtomaStateManager is a wrapper around a Postgres connection pool, responsible for managing the state of the Atoma system.
///
/// It provides an interface to interact with the Postgres database, handling operations
/// related to tasks, node subscriptions, stacks, and various other system components.
pub struct AtomaStateManager {
    /// The Postgres connection pool used for database operations.
    pub state: AtomaState,
    /// Receiver channel from the SuiEventSubscriber
    pub event_subscriber_receiver: FlumeReceiver<AtomaEvent>,
    /// Atoma service receiver
    pub state_manager_receiver: FlumeReceiver<AtomaAtomaStateManagerEvent>,
<<<<<<< HEAD
    /// Atoma p2p event receiver
    pub p2p_event_receiver: FlumeReceiver<AtomaP2pData>,
=======
    /// Sui address
    pub sui_address: String,
>>>>>>> ecf45883
}

impl AtomaStateManager {
    /// Constructor
    pub fn new(
        db: PgPool,
        event_subscriber_receiver: FlumeReceiver<AtomaEvent>,
        state_manager_receiver: FlumeReceiver<AtomaAtomaStateManagerEvent>,
<<<<<<< HEAD
        p2p_event_receiver: FlumeReceiver<AtomaP2pData>,
=======
        sui_address: String,
>>>>>>> ecf45883
    ) -> Self {
        Self {
            state: AtomaState::new(db),
            event_subscriber_receiver,
            state_manager_receiver,
<<<<<<< HEAD
            p2p_event_receiver,
=======
            sui_address,
>>>>>>> ecf45883
        }
    }

    /// Creates a new `AtomaStateManager` instance from a database URL.
    ///
    /// This method establishes a connection to the Postgres database using the provided URL,
    /// creates all necessary tables in the database, and returns a new `AtomaStateManager` instance.
    pub async fn new_from_url(
        database_url: &str,
        event_subscriber_receiver: FlumeReceiver<AtomaEvent>,
        state_manager_receiver: FlumeReceiver<AtomaAtomaStateManagerEvent>,
<<<<<<< HEAD
        p2p_event_receiver: FlumeReceiver<AtomaP2pData>,
=======
        sui_address: String,
>>>>>>> ecf45883
    ) -> Result<Self> {
        let db = PgPool::connect(database_url).await?;
        // run migrations
        sqlx::migrate!("./src/migrations").run(&db).await?;
        Ok(Self {
            state: AtomaState::new(db),
            event_subscriber_receiver,
            state_manager_receiver,
<<<<<<< HEAD
            p2p_event_receiver,
=======
            sui_address,
>>>>>>> ecf45883
        })
    }

    /// Runs the state manager, listening for events from the event subscriber and state manager receivers.
    ///
    /// This method continuously processes incoming events from the event subscriber and state manager receivers
    /// until a shutdown signal is received. It uses asynchronous select to handle multiple event sources concurrently.
    ///
    /// # Arguments
    ///
    /// * `shutdown_signal` - A `Receiver<bool>` that signals when the state manager should shut down.
    ///
    /// # Returns
    ///
    /// - `Result<()>`: A result indicating success (Ok(())) or failure (Err(AtomaStateManagerError)).
    ///
    /// # Errors
    ///
    /// This function will return an error if:
    /// - An error occurs while handling events from the event subscriber or state manager receivers.
    ///
    /// # Example
    ///
    /// ```rust,ignore
    /// use atoma_node::atoma_state::AtomaStateManager;
    ///
    /// async fn start_state_manager(state_manager: AtomaStateManager) -> Result<(), AtomaStateManagerError> {
    ///     let (shutdown_tx, shutdown_rx) = tokio::sync::watch::channel(false);
    ///     state_manager.run(shutdown_rx).await
    /// }
    /// ```
    #[instrument(level = "trace", skip_all)]
    pub async fn run(self, mut shutdown_signal: Receiver<bool>) -> Result<()> {
        loop {
            tokio::select! {
                atoma_event = self.event_subscriber_receiver.recv_async() => {
                    match atoma_event {
                        Ok(atoma_event) => {
<<<<<<< HEAD
                            if let Err(e) = handle_atoma_event(atoma_event, &self).await {
                                tracing::error!(
                                    target = "atoma-state-manager",
                                    event = "atoma_event_error",
=======
                            tracing::trace!(
                                target = "atoma-state-manager",
                                event = "event_subscriber_receiver",
                                "Event received from event subscriber receiver"
                            );
                            if let Err(e) = handle_atoma_event(atoma_event, &self).await {
                                tracing::error!(
                                    target = "atoma-state-manager",
                                    event = "event_subscriber_receiver_error",
>>>>>>> ecf45883
                                    error = %e,
                                    "Error handling Atoma event"
                                );
                                continue;
                            }
                        }
                        Err(e) => {
                            tracing::error!(
                                target = "atoma-state-manager",
                                event = "event_subscriber_receiver_error",
                                error = %e,
                                "All event subscriber senders have been dropped, terminating the state manager running process"
                            );
                            break;
                        }
                    }
                }
                state_manager_event = self.state_manager_receiver.recv_async() => {
                    match state_manager_event {
                        Ok(state_manager_event) => {
                            if let Err(e) = handle_state_manager_event(&self, state_manager_event).await {
                                tracing::error!(
                                    target = "atoma-state-manager",
<<<<<<< HEAD
                                    event = "state_manager_event_error",
=======
                                    event = "state_manager_receiver_error",
>>>>>>> ecf45883
                                    error = %e,
                                    "Error handling state manager event"
                                );
                                continue;
                            }
                        }
                        Err(e) => {
                            tracing::error!(
                                target = "atoma-state-manager",
                                event = "state_manager_receiver_error",
                                error = %e,
                                "All state manager senders have been dropped, we will not be able to handle any more events from the Atoma node inference service"
                            );
                            // NOTE: We continue the loop, as the inference service might be shutting down,
                            // but we want to keep the state manager running
                            // for event synchronization with the Atoma Network protocol.
                            continue;
                        }
                    }
                }
                p2p_event = self.p2p_event_receiver.recv_async() => {
                    match p2p_event {
                        Ok((p2p_event, sender)) => {
                            handle_p2p_event(&self, p2p_event, sender).await?;
                        }
                        Err(e) => {
                            tracing::error!(
                                target = "atoma-state-manager",
                                event = "p2p_event_receiver_error",
                                error = %e,
                                "All p2p event senders have been dropped, we will not be able to handle any more events from the Atoma Network protocol"
                            );
                            break;
                        }
                    }
                }
                shutdown_signal_changed = shutdown_signal.changed() => {
                    match shutdown_signal_changed {
                        Ok(()) => {
                            if *shutdown_signal.borrow() {
                                tracing::trace!(
                                    target = "atoma-state-manager",
                                    event = "shutdown_signal",
                                    "Shutdown signal received, shutting down"
                                );
                                break;
                            }
                        }
                        Err(e) => {
                            tracing::error!(
                                target = "atoma-state-manager",
                                event = "shutdown_signal_error",
                                error = %e,
                                "Shutdown signal channel closed"
                            );
                            // NOTE: We want to break here as well, since no one can signal shutdown anymore
                            break;
                        }
                    }
                }
            }
        }
        Ok(())
    }
}

/// AtomaState is a wrapper around a Postgres connection pool, responsible for managing the state of the Atoma system.
#[derive(Clone)]
pub struct AtomaState {
    /// The Postgres connection pool used for database operations.
    pub db: PgPool,
}

impl AtomaState {
    /// Constructor
    pub fn new(db: PgPool) -> Self {
        Self { db }
    }

    /// Creates a new `AtomaState` instance from a database URL.
    pub async fn new_from_url(database_url: &str) -> Result<Self> {
        let db = PgPool::connect(database_url).await?;
        // run migrations
        sqlx::migrate!("./src/migrations").run(&db).await?;
        Ok(Self { db })
    }

    /// Get a task by its unique identifier.
    ///
    /// This method fetches a task from the database based on the provided `task_small_id`.
    ///
    /// # Arguments
    ///
    /// * `task_small_id` - The unique identifier for the task to be fetched.
    ///
    /// # Returns
    ///
    /// - `Result<Task>`: A result containing either:
    ///   - `Ok(Task)`: The task with the specified `task_id`.
    ///   - `Err(AtomaStateManagerError)`: An error if the task is not found or other database operation fails.
    ///
    /// # Errors
    ///
    /// This function will return an error if the database query fails.
    #[instrument(level = "trace", skip_all, fields(%task_small_id))]
    pub async fn get_task_by_small_id(&self, task_small_id: i64) -> Result<Task> {
        let task = sqlx::query("SELECT * FROM tasks WHERE task_small_id = $1")
            .bind(task_small_id)
            .fetch_one(&self.db)
            .await?;
        Ok(Task::from_row(&task)?)
    }

    /// Get a stack by its unique identifier.
    ///
    /// This method fetches a stack from the database based on the provided `model` and `free_units`.
    ///
    /// # Arguments
    ///
    /// * `model` - The model name for the task.
    /// * `free_units` - The number of free units available.
    ///
    /// # Returns
    ///
    /// - `Result<Vec<Stack>>`: A result containing either:
    ///  - `Ok(Vec<Stack>)`: A vector of stacks for the given model with available free units.
    ///  - `Err(AtomaStateManagerError)`: An error if the database query fails or if there's an issue parsing the results.
    ///
    /// # Errors
    ///
    /// This function will return an error if the database query fails.
    #[instrument(level = "trace", skip_all, fields(%model, %free_units))]
    pub async fn get_stacks_for_model(
        &self,
        model: &str,
        free_units: i64,
        user_id: i64,
        is_confidential: bool,
    ) -> Result<Option<Stack>> {
        // TODO: filter also by security level and other constraints
        let mut query = String::from(
            r#"
            WITH selected_stack AS (
                SELECT stacks.stack_small_id
                FROM stacks
                INNER JOIN tasks ON tasks.task_small_id = stacks.task_small_id"#,
        );

        if is_confidential {
            query.push_str(r#"
                INNER JOIN node_public_keys ON node_public_keys.node_small_id = stacks.node_small_id"#);
        }

        query.push_str(
            r#"
                WHERE tasks.model_name = $1
                AND stacks.num_compute_units - stacks.already_computed_units >= $2
                AND stacks.user_id = $3"#,
        );

        if is_confidential {
            query.push_str(
                r#"
                AND tasks.security_level = 1
                AND node_public_keys.is_valid = true"#,
            );
        }

        query.push_str(
            r#"
                LIMIT 1
            )
            UPDATE stacks
            SET already_computed_units = already_computed_units + $2
            WHERE stack_small_id IN (SELECT stack_small_id FROM selected_stack)
            RETURNING stacks.*"#,
        );

        let stack = sqlx::query(&query)
            .bind(model)
            .bind(free_units)
            .bind(user_id)
            .fetch_optional(&self.db)
            .await?
            .map(|stack| Stack::from_row(&stack).map_err(AtomaStateManagerError::from))
            .transpose()?;
        Ok(stack)
    }

    /// Get tasks for model.
    ///
    /// This method fetches all tasks from the database that are associated with
    /// the given model through the `tasks` table.
    ///
    /// # Arguments
    ///
    /// * `model` - The model name for the task.
    ///
    /// # Returns
    ///
    /// - `Result<Vec<Task>>`: A result containing either:
    ///  - `Ok(Vec<Task>)`: A vector of `Task` objects representing all tasks for the given model.
    ///  - `Err(AtomaStateManagerError)`: An error if the database query fails or if there's an issue parsing the results.
    ///
    /// # Errors
    ///
    /// This function will return an error if the database query fails.
    #[instrument(level = "trace", skip_all, fields(%model))]
    pub async fn get_tasks_for_model(&self, model: &str) -> Result<Vec<Task>> {
        let tasks = sqlx::query("SELECT * FROM tasks WHERE model_name = $1 AND is_deprecated = $2")
            .bind(model)
            .bind(false)
            .fetch_all(&self.db)
            .await?;
        tasks
            .into_iter()
            .map(|task| Task::from_row(&task).map_err(AtomaStateManagerError::from))
            .collect()
    }

    /// Gets the node with the cheapest price per one million compute units for a given model.
    ///
    /// This method queries the database to find the node subscription with the lowest price per one million compute units
    /// that matches the specified model and confidentiality requirements. It joins the tasks, node_subscriptions,
    /// and (optionally) node_public_keys tables to find valid subscriptions.
    ///
    /// # Arguments
    ///
    /// * `model` - The name of the model to search for (e.g., "gpt-4", "llama-2")
    /// * `is_confidential` - Whether to only return nodes that support confidential computing
    ///
    /// # Returns
    ///
    /// Returns a `Result` containing:
    /// - `Ok(Some(CheapestNode))` - If a valid node subscription is found
    /// - `Ok(None)` - If no valid node subscription exists for the model
    /// - `Err(AtomaStateManagerError)` - If a database error occurs
    ///
    /// The returned `CheapestNode` contains:
    /// - The task's small ID
    /// - The price per one million compute units
    /// - The maximum number of compute units supported
    ///
    /// # Security
    ///
    /// When `is_confidential` is true, this method:
    /// - Only returns nodes that have valid public keys
    /// - Only considers tasks with security level 2
    /// - Requires nodes to be registered in the node_public_keys table
    ///
    /// # Example
    ///
    /// ```rust,ignore
    /// # use atoma_state::AtomaState;
    /// # use sqlx::PgPool;
    ///
    /// async fn find_cheapest_node(state: &AtomaState) -> anyhow::Result<()> {
    ///     // Find cheapest non-confidential node for GPT-4
    ///     let regular_node = state.get_cheapest_node_for_model("gpt-4", false).await?;
    ///     
    ///     // Find cheapest confidential node for GPT-4
    ///     let confidential_node = state.get_cheapest_node_for_model("gpt-4", true).await?;
    ///     
    ///     Ok(())
    /// }
    /// ```
    #[instrument(level = "trace", skip_all, fields(%model))]
    pub async fn get_cheapest_node_for_model(
        &self,
        model: &str,
        is_confidential: bool,
    ) -> Result<Option<CheapestNode>> {
        // TODO: benchmark this query performance
        let mut query = String::from(
            r#"
            WITH latest_rotation AS (
                SELECT key_rotation_counter 
                FROM key_rotations 
                ORDER BY key_rotation_counter DESC 
                LIMIT 1
            )
            SELECT tasks.task_small_id, node_subscriptions.price_per_one_million_compute_units, 
                node_subscriptions.max_num_compute_units, node_subscriptions.node_small_id
            FROM tasks
            INNER JOIN node_subscriptions ON tasks.task_small_id = node_subscriptions.task_small_id"#,
        );

        if is_confidential {
            query.push_str(r#"
            INNER JOIN node_public_keys ON node_public_keys.node_small_id = node_subscriptions.node_small_id
            INNER JOIN latest_rotation ON latest_rotation.key_rotation_counter = node_public_keys.key_rotation_counter"#);
        }

        query.push_str(
            r#"
            WHERE tasks.is_deprecated = false
            AND tasks.model_name = $1
            AND node_subscriptions.valid = true"#,
        );

        if is_confidential {
            query.push_str(
                r#"
            AND tasks.security_level = 1
            AND node_public_keys.is_valid = true"#,
            );
        }

        query.push_str(
            r#"
            ORDER BY node_subscriptions.price_per_one_million_compute_units 
            LIMIT 1"#,
        );

        let node_settings = sqlx::query(&query)
            .bind(model)
            .fetch_optional(&self.db)
            .await?;
        Ok(node_settings
            .map(|node_settings| CheapestNode::from_row(&node_settings))
            .transpose()?)
    }

    /// Selects a node's public key for encryption based on model requirements and compute capacity.
    ///
    /// This method queries the database to find the cheapest valid node that:
    /// 1. Has a valid public key for encryption
    /// 2. Has an associated stack with sufficient remaining compute capacity
    /// 3. Supports the specified model with security level 1 (confidential computing)
    ///
    /// The nodes are ordered by each stac's price per one million compute units, so the most cost-effective stack meeting
    /// all requirements will be selected.
    ///
    /// # Arguments
    ///
    /// * `model` - The name of the model requiring encryption (e.g., "gpt-4", "llama-2")
    /// * `max_num_tokens` - The maximum number of compute units/tokens needed for the task
    ///
    /// # Returns
    ///
    /// Returns a `Result` containing:
    /// - `Ok(Some(NodePublicKey))` - If a suitable node is found, returns its public key and ID
    /// - `Ok(None)` - If no suitable node is found
    /// - `Err(AtomaStateManagerError)` - If a database error occurs
    ///
    /// # Database Query Details
    ///
    /// The method joins three tables:
    /// - `node_public_keys`: For encryption key information
    /// - `stacks`: For compute capacity and pricing
    /// - `tasks`: For model and security level verification
    ///
    /// The results are filtered to ensure:
    /// - The stack supports the requested model
    /// - The task requires security level 1 (confidential computing)
    /// - The stack has sufficient remaining compute units
    /// - The node's public key is valid
    ///
    /// # Example
    ///
    /// ```rust,ignore
    /// # use atoma_state::AtomaState;
    /// # use sqlx::PgPool;
    ///
    /// async fn encrypt_for_node(state: &AtomaState) -> anyhow::Result<()> {
    ///     // Find a node that can handle GPT-4 requests with up to1000 tokens
    ///     let node_key = state.select_node_public_key_for_encryption("gpt-4", 1000).await?;
    ///     
    ///     if let Some(node_key) = node_key {
    ///         // Use the node's public key for encryption
    ///         // ...
    ///     }
    ///     
    ///     Ok(())
    /// }
    /// ```
    #[instrument(level = "trace", skip_all, fields(%model, %max_num_tokens))]
    pub async fn select_node_public_key_for_encryption(
        &self,
        model: &str,
        max_num_tokens: i64,
    ) -> Result<Option<NodePublicKey>> {
        let node = sqlx::query(
            r#"
            SELECT node_public_keys.public_key as public_key, node_public_keys.node_small_id as node_small_id, stacks.stack_small_id as stack_small_id
                FROM node_public_keys
                INNER JOIN stacks ON stacks.selected_node_id = node_public_keys.node_small_id
                INNER JOIN tasks ON tasks.task_small_id = stacks.task_small_id
                WHERE tasks.model_name = $1
                AND tasks.security_level = 1
                AND tasks.is_deprecated = false
                AND stacks.num_compute_units - stacks.already_computed_units >= $2
                AND node_public_keys.is_valid = true
                ORDER BY stacks.price_per_one_million_compute_units ASC
                LIMIT 1
            "#,
        )
        .bind(model)
        .bind(max_num_tokens)
        .fetch_optional(&self.db)
        .await?;
        node.map(|node| NodePublicKey::from_row(&node).map_err(AtomaStateManagerError::from))
            .transpose()
    }

    /// Verifies if a stack is valid for confidential compute requests.
    ///
    /// This method checks if:
    /// 1. The stack exists and has enough available compute units
    /// 2. The associated node has a valid public key for confidential computing
    ///
    /// # Arguments
    ///
    /// * `stack_small_id` - The unique identifier of the stack to verify
    /// * `available_compute_units` - The number of compute units needed
    ///
    /// # Returns
    ///
    /// - `Result<bool>`: A result containing either:
    ///   - `Ok(true)` if the stack is valid for confidential computing
    ///   - `Ok(false)` if the stack is invalid or has insufficient compute units
    ///   - `Err(AtomaStateManagerError)` if there's a database error
    #[instrument(level = "trace", skip_all, fields(%stack_small_id, %available_compute_units))]
    pub async fn verify_stack_for_confidential_compute_request(
        &self,
        stack_small_id: i64,
        available_compute_units: i64,
    ) -> Result<bool> {
        let result = sqlx::query_scalar::<_, bool>(
            r#"
            WITH latest_rotation AS (
                SELECT key_rotation_counter 
                FROM key_rotations 
                ORDER BY key_rotation_counter DESC 
                LIMIT 1
            )
            SELECT EXISTS (
                SELECT 1 
                FROM stacks
                INNER JOIN tasks ON tasks.task_small_id = stacks.task_small_id
                INNER JOIN node_public_keys ON node_public_keys.node_small_id = stacks.selected_node_id
                INNER JOIN latest_rotation ON latest_rotation.key_rotation_counter = node_public_keys.key_rotation_counter
                WHERE stacks.stack_small_id = $1
                AND stacks.num_compute_units - stacks.already_computed_units >= $2
                AND tasks.security_level = 1
                AND tasks.is_deprecated = false
                AND node_public_keys.is_valid = true
                AND stacks.in_settle_period = false
            )"#,
        )
        .bind(stack_small_id)
        .bind(available_compute_units)
        .fetch_one(&self.db)
        .await?;

        Ok(result)
    }

    /// Retrieves a node's public key for encryption by its node ID.
    ///
    /// This method queries the database to find the public key associated with a specific node.
    /// Unlike `select_node_public_key_for_encryption`, this method looks up the key directly by
    /// node ID without considering model requirements or compute capacity.
    ///
    /// # Arguments
    ///
    /// * `node_small_id` - The unique identifier of the node whose public key is being requested
    ///
    /// # Returns
    ///
    /// Returns a `Result` containing:
    /// - `Ok(Some(NodePublicKey))` - If a valid public key is found for the node
    /// - `Ok(None)` - If no public key exists for the specified node
    /// - `Err(AtomaStateManagerError)` - If a database error occurs
    ///
    /// # Example
    ///
    /// ```rust,ignore
    /// # use atoma_state::AtomaState;
    /// # use sqlx::PgPool;
    ///
    /// async fn get_node_key(state: &AtomaState) -> anyhow::Result<()> {
    ///     let node_id = 123;
    ///     let node_key = state.select_node_public_key_for_encryption_for_node(node_id).await?;
    ///     
    ///     if let Some(key) = node_key {
    ///         // Use the node's public key for encryption
    ///         // ...
    ///     }
    ///     
    ///     Ok(())
    /// }
    /// ```
    #[instrument(level = "trace", skip_all, fields(%node_small_id))]
    pub async fn select_node_public_key_for_encryption_for_node(
        &self,
        node_small_id: i64,
    ) -> Result<Option<NodePublicKey>> {
        let node_public_key =
            sqlx::query(r#"SELECT node_small_id, public_key FROM node_public_keys WHERE node_small_id = $1 and is_valid = true"#)
                .bind(node_small_id)
                .fetch_optional(&self.db)
                .await?;
        Ok(node_public_key
            .map(|node_public_key| NodePublicKey::from_row(&node_public_key))
            .transpose()?)
    }

    /// Retrieves all tasks from the database.
    ///
    /// This method fetches all task records from the `tasks` table in the database.
    ///
    /// # Returns
    ///
    /// - `Result<Vec<Task>>`: A result containing either:
    ///   - `Ok(Vec<Task>)`: A vector of all `Task` objects in the database.
    ///   - `Err(AtomaStateManagerError)`: An error if the database query fails or if there's an issue parsing the results.
    ///
    /// # Errors
    ///
    /// This function will return an error if:
    /// - The database query fails to execute.
    /// - There's an issue converting the database rows into `Task` objects.
    ///
    /// # Example
    ///
    /// ```rust,ignore
    /// use atoma_node::atoma_state::AtomaStateManager;
    ///
    /// async fn list_all_tasks(state_manager: &AtomaStateManager) -> Result<Vec<Task>, AtomaStateManagerError> {
    ///     state_manager.get_all_tasks().await
    /// }
    /// ```
    #[instrument(level = "trace", skip_all)]
    pub async fn get_all_tasks(&self) -> Result<Vec<Task>> {
        let tasks = sqlx::query("SELECT * FROM tasks")
            .fetch_all(&self.db)
            .await?;
        tasks
            .into_iter()
            .map(|task| Task::from_row(&task).map_err(AtomaStateManagerError::from))
            .collect()
    }

    /// Inserts a new task into the database.
    ///
    /// This method takes a `Task` object and inserts its data into the `tasks` table
    /// in the database.
    ///
    /// # Arguments
    ///
    /// * `task` - A `Task` struct containing all the information about the task to be inserted.
    ///
    /// # Returns
    ///
    /// - `Result<()>`: A result indicating success (Ok(())) or failure (Err(AtomaStateManagerError)).
    ///
    /// # Errors
    ///
    /// This function will return an error if:
    /// - The database query fails to execute.
    /// - There's a constraint violation (e.g., duplicate `task_small_id` or `task_id`).
    ///
    /// # Example
    ///
    /// ```rust,ignore
    /// use atoma_node::atoma_state::{AtomaStateManager, Task};
    ///
    /// async fn add_task(state_manager: &mut AtomaStateManager, task: Task) -> Result<(), AtomaStateManagerError> {
    ///     state_manager.insert_new_task(task).await
    /// }
    /// ```
    #[instrument(level = "trace", skip_all, fields(task_id = %task.task_small_id))]
    pub async fn insert_new_task(&self, task: Task) -> Result<()> {
        sqlx::query(
            "INSERT INTO tasks (
                task_small_id, task_id, role, model_name, is_deprecated,
                valid_until_epoch, security_level, minimum_reputation_score
            ) VALUES ($1, $2, $3, $4, $5, $6, $7, $8)",
        )
        .bind(task.task_small_id)
        .bind(task.task_id)
        .bind(task.role)
        .bind(task.model_name)
        .bind(task.is_deprecated)
        .bind(task.valid_until_epoch)
        .bind(task.security_level)
        .bind(task.minimum_reputation_score)
        .execute(&self.db)
        .await?;
        Ok(())
    }

    /// Deprecates a task in the database based on its small ID.
    ///
    /// This method updates the `is_deprecated` field of a task to `TRUE` in the `tasks` table
    /// using the provided `task_small_id`.
    ///
    /// # Arguments
    ///
    /// * `task_small_id` - The unique small identifier for the task to be deprecated.
    ///
    /// # Returns
    ///
    /// - `Result<()>`: A result indicating success (Ok(())) or failure (Err(AtomaStateManagerError)).
    ///
    /// # Errors
    ///
    /// This function will return an error if:
    /// - The database query fails to execute.
    /// - The task with the specified `task_small_id` doesn't exist.
    ///
    /// # Example
    ///
    /// ```rust,ignore
    /// use atoma_node::atoma_state::AtomaStateManager;
    ///
    /// async fn deprecate_task(state_manager: &AtomaStateManager, task_small_id: i64) -> Result<(), AtomaStateManagerError> {
    ///     state_manager.deprecate_task(task_small_id).await
    /// }
    /// ```
    #[instrument(level = "trace", skip_all, fields(%task_small_id))]
    pub async fn deprecate_task(&self, task_small_id: i64, epoch: i64) -> Result<()> {
        sqlx::query("UPDATE tasks SET is_deprecated = TRUE, deprecated_at_epoch = $1 WHERE task_small_id = $2")
            .bind(epoch)
            .bind(task_small_id)
            .execute(&self.db)
            .await?;
        Ok(())
    }

    /// Retrieves all tasks subscribed to by a specific node.
    ///
    /// This method fetches all tasks from the database that are associated with
    /// the given node through the `node_subscriptions` table.
    ///
    /// # Arguments
    ///
    /// * `node_small_id` - The unique identifier of the node whose subscribed tasks are to be fetched.
    ///
    /// # Returns
    ///
    /// - `Result<Vec<Task>>`: A result containing either:
    ///   - `Ok(Vec<Task>)`: A vector of `Task` objects representing all tasks subscribed to by the node.
    ///   - `Err(AtomaStateManagerError)`: An error if the database query fails or if there's an issue parsing the results.
    ///
    /// # Errors
    ///
    /// This function will return an error if:
    /// - The database query fails to execute.
    /// - There's an issue converting the database rows into `Task` objects.
    ///
    /// # Example
    ///
    /// ```rust,ignore
    /// use atoma_node::atoma_state::AtomaStateManager;
    ///
    /// async fn get_node_tasks(state_manager: &AtomaStateManager, node_small_id: i64) -> Result<Vec<Task>, AtomaStateManagerError> {
    ///     state_manager.get_subscribed_tasks(node_small_id).await
    /// }
    /// ```
    #[instrument(level = "trace", skip_all, fields(%node_small_id))]
    pub async fn get_subscribed_tasks(&self, node_small_id: i64) -> Result<Vec<Task>> {
        let tasks = sqlx::query(
            "SELECT tasks.* FROM tasks
            INNER JOIN node_subscriptions ON tasks.task_small_id = node_subscriptions.task_small_id
            WHERE node_subscriptions.node_small_id = $1",
        )
        .bind(node_small_id)
        .fetch_all(&self.db)
        .await?;
        tasks
            .into_iter()
            .map(|task| Task::from_row(&task).map_err(AtomaStateManagerError::from))
            .collect()
    }

    /// Retrieves all node subscriptions.
    ///
    /// This method fetches all subscription records from the `node_subscriptions` table.
    ///
    /// # Returns
    ///
    /// - `Result<Vec<NodeSubscription>>`: A result containing either:
    ///   - `Ok(Vec<NodeSubscription>)`: A vector of `NodeSubscription` objects representing all found subscriptions.
    ///   - `Err(AtomaStateManagerError)`: An error if the database query fails or if there's an issue parsing the results.
    ///
    /// # Errors
    ///
    /// This function will return an error if:
    /// - The database query fails to execute.
    /// - There's an issue converting the database rows into `NodeSubscription` objects.
    ///
    /// # Example
    ///
    /// ```rust,ignore
    /// use atoma_node::atoma_state::{AtomaStateManager, NodeSubscription};
    ///
    /// async fn get_subscriptions(state_manager: &AtomaStateManager) -> Result<Vec<NodeSubscription>, AtomaStateManagerError> {
    ///     state_manager.get_all_node_subscriptions().await
    /// }
    /// ```
    #[instrument(level = "trace", skip_all)]
    pub async fn get_all_node_subscriptions(&self) -> Result<Vec<NodeSubscription>> {
        let subscriptions = sqlx::query("SELECT * FROM node_subscriptions")
            .fetch_all(&self.db)
            .await?;

        subscriptions
            .into_iter()
            .map(|subscription| {
                NodeSubscription::from_row(&subscription).map_err(AtomaStateManagerError::from)
            })
            .collect()
    }

    /// Retrieves all node subscriptions for a specific task.
    ///
    /// This method fetches all subscription records from the `node_subscriptions` table
    ///
    /// # Arguments
    ///
    /// * `task_small_id` - The unique identifier of the task to fetch subscriptions for.
    ///
    /// # Returns
    ///
    /// - `Result<Vec<NodeSubscription>>`: A result containing either:
    ///   - `Ok(Vec<NodeSubscription>)`: A vector of `NodeSubscription` objects representing all found subscriptions.
    ///   - `Err(AtomaStateManagerError)`: An error if the database query fails or if there's an issue parsing the results.
    ///
    /// # Errors
    ///
    /// This function will return an error if:
    ///
    /// - The database query fails to execute.
    ///
    /// # Example
    ///
    /// ```rust,ignore
    /// use atoma_node::atoma_state::{AtomaStateManager, NodeSubscription};
    ///
    /// async fn get_all_node_subscriptions_for_task(state_manager: &AtomaStateManager, task_small_id: i64) -> Result<Vec<NodeSubscription>, AtomaStateManagerError> {
    ///    state_manager.get_all_node_subscriptions_for_task(task_small_id).await
    /// }
    /// ```
    #[instrument(level = "trace", skip_all, fields(?task_small_id))]
    pub async fn get_all_node_subscriptions_for_task(
        &self,
        task_small_id: i64,
    ) -> Result<Vec<NodeSubscription>> {
        let subscriptions =
            sqlx::query("SELECT * FROM node_subscriptions WHERE task_small_id = $1")
                .bind(task_small_id)
                .fetch_all(&self.db)
                .await?;

        subscriptions
            .into_iter()
            .map(|subscription| {
                NodeSubscription::from_row(&subscription).map_err(AtomaStateManagerError::from)
            })
            .collect()
    }

    /// Retrieves all stacks that are not settled.
    ///
    /// This method fetches all stack records from the `stacks` table that are not in the settle period.
    ///
    /// # Returns
    ///
    /// - `Result<Vec<Stack>>`: A result containing either:
    ///   - `Ok(Vec<Stack>)`: A vector of `Stack` objects representing all stacks that are not in the settle period.
    ///   - `Err(AtomaStateManagerError)`: An error if the database query fails or if there's an issue parsing the results.
    ///
    /// - The database query fails to execute.
    ///
    /// # Example
    ///
    /// ```rust,ignore
    /// use atoma_node::atoma_state::AtomaStateManager;
    ///
    /// async fn get_current_stacks(state_manager: &AtomaStateManager) -> Result<Vec<Stack>, AtomaStateManagerError> {
    ///    state_manager.get_current_stacks().await
    /// }
    /// ```
    #[instrument(level = "trace", skip_all)]
    pub async fn get_current_stacks(&self) -> Result<Vec<Stack>> {
        let stacks = sqlx::query("SELECT * FROM stacks WHERE in_settle_period = false")
            .fetch_all(&self.db)
            .await?;
        stacks
            .into_iter()
            .map(|stack| Stack::from_row(&stack).map_err(AtomaStateManagerError::from))
            .collect()
    }

    /// Get stacks created/settled for the last `last_hours` hours.
    ///
    /// This method fetches the stacks created/settled for the last `last_hours` hours from the `stats_stacks` table.
    ///
    /// # Arguments
    ///
    /// * `last_hours` - The number of hours to fetch the stacks stats.
    ///
    /// # Returns
    ///
    /// - `Result<Vec<StatsStackResponse>>`: A result containing either:
    ///   - `Ok(Vec<StatsStackResponse>)`: The stacks stats for the last `last_hours` hours.
    ///   - `Err(AtomaStateManagerError)`: An error if the database query fails or if there's an issue parsing the results.
    ///
    /// - The database query fails to execute.
    ///
    /// # Example
    ///
    /// ```rust,ignore
    /// use atoma_node::atoma_state::AtomaStateManager;
    ///
    /// async fn get_current_stacks(state_manager: &AtomaStateManager) -> Result<Vec<StatsStackResponse>, AtomaStateManagerError> {
    ///    state_manager.get_stats_stacks(5).await
    /// }
    /// ```
    #[instrument(level = "trace", skip_all)]
    pub async fn get_stats_stacks(&self, last_hours: usize) -> Result<Vec<StatsStackResponse>> {
        let timestamp = Utc::now();
        let start_timestamp = timestamp
            .checked_sub_signed(chrono::Duration::hours(last_hours as i64))
            .ok_or(AtomaStateManagerError::InvalidTimestamp)?;
        let stats_stacks =
            sqlx::query("SELECT * FROM stats_stacks WHERE timestamp >= $1 ORDER BY timestamp ASC")
                .bind(start_timestamp)
                .fetch_all(&self.db)
                .await?;
        stats_stacks
            .into_iter()
            .map(|stack| StatsStackResponse::from_row(&stack).map_err(AtomaStateManagerError::from))
            .collect()
    }

    /// Get the distribution of nodes by country.
    /// This method fetches the distribution of nodes by country from the `nodes` table.
    ///
    /// # Returns
    ///
    /// - `Result<Vec<NodeDistribution>>`: A result containing either:
    ///  - `Ok(Vec<NodeDistribution>)`: The distribution of nodes by country.
    /// - `Err(AtomaStateManagerError)`: An error if the database query fails or if there's an issue parsing the results.
    ///
    /// # Errors
    ///
    /// - The database query fails to execute.
    ///
    /// # Example
    ///
    /// ```rust,ignore
    /// use atoma_node::atoma_state::AtomaStateManager;
    ///
    /// async fn get_nodes_distribution(state_manager: &AtomaStateManager) -> Result<Vec<NodeDistribution>, AtomaStateManagerError> {
    ///    state_manager.get_nodes_distribution().await
    /// }
    /// ```
    #[instrument(level = "trace", skip_all)]
    pub async fn get_nodes_distribution(&self) -> Result<Vec<NodeDistribution>> {
        let nodes_distribution = sqlx::query(
            "SELECT country, COUNT(*) AS count FROM nodes GROUP BY country ORDER BY count DESC",
        )
        .fetch_all(&self.db)
        .await?;
        nodes_distribution
            .into_iter()
            .map(|node| NodeDistribution::from_row(&node).map_err(AtomaStateManagerError::from))
            .collect()
    }

    /// Register user with password.
    ///
    /// This method inserts a new entry into the `users` table to register a new user. In case the user already exists, it returns None.
    ///
    /// # Arguments
    ///
    /// * `username` - The username of the user.
    /// * `password_hash` - The password hash of the user.
    ///
    /// # Returns
    ///
    /// - `Result<Option<i64>>`: A result containing either:
    ///   - `Ok(Some(i64))`: The ID of the user if the user was successfully registered.
    ///   - `Ok(None)`: If the user already exists.
    ///   - `Err(AtomaStateManagerError)`: An error if the database query fails.
    ///
    /// # Errors
    ///
    /// This function will return an error if the database query fails to execute.
    ///
    /// # Example
    ///
    /// ```rust,ignore
    /// use atoma_node::atoma_state::AtomaStateManager;
    ///
    /// async fn register_user(state_manager: &AtomaStateManager, username: &str, password_hash: &str) -> Result<Option<i64>, AtomaStateManagerError> {
    ///    state_manager.register(username, password_hash).await
    /// }
    /// ```
    #[instrument(level = "trace", skip(self))]
    pub async fn register(&self, username: &str, password_hash: &str) -> Result<Option<i64>> {
        let result = sqlx::query("INSERT INTO users (username, password_hash) VALUES ($1, $2) ON CONFLICT (username) DO NOTHING RETURNING id")
        .bind(username)
        .bind(password_hash)
        .fetch_optional(&self.db)
        .await?;
        Ok(result.map(|record| record.get("id")))
    }

    /// Checks if a node is subscribed to a specific task.
    ///
    /// This method queries the `node_subscriptions` table to determine if there's
    /// an entry for the given node and task combination.
    ///
    /// # Arguments
    ///
    /// * `node_small_id` - The unique identifier of the node.
    /// * `task_small_id` - The unique identifier of the task.
    ///
    /// # Returns
    ///
    /// - `Result<bool>`: A result containing either:
    ///   - `Ok(true)` if the node is subscribed to the task.
    ///   - `Ok(false)` if the node is not subscribed to the task.
    ///   - `Err(AtomaStateManagerError)` if there's a database error.
    ///
    /// # Errors
    ///
    /// This function will return an error if the database query fails to execute.
    ///
    /// # Example
    ///
    /// ```rust,ignore
    /// use atoma_node::atoma_state::AtomaStateManager;
    ///
    /// async fn check_subscription(state_manager: &AtomaStateManager, node_small_id: i64, task_small_id: i64) -> Result<bool, AtomaStateManagerError> {
    ///     state_manager.is_node_subscribed_to_task(node_small_id, task_small_id).await
    /// }
    /// ```
    #[instrument(level = "trace", skip_all, fields(%node_small_id, %task_small_id))]
    pub async fn is_node_subscribed_to_task(
        &self,
        node_small_id: i64,
        task_small_id: i64,
    ) -> Result<bool> {
        let result = sqlx::query(
            "SELECT COUNT(*) FROM node_subscriptions WHERE node_small_id = $1 AND task_small_id = $2",
        )
        .bind(node_small_id)
        .bind(task_small_id)
        .fetch_one(&self.db)
        .await?;
        let count: i64 = result.get(0);
        Ok(count > 0)
    }

    /// Subscribes a node to a task with a specified price per one million compute units.
    ///
    /// This method inserts a new entry into the `node_subscriptions` table to
    /// establish a subscription relationship between a node and a task, along
    /// with the specified price per one million compute units for the subscription.
    ///
    /// # Arguments
    ///
    /// * `node_small_id` - The unique identifier of the node to be subscribed.
    /// * `task_small_id` - The unique identifier of the task to which the node is subscribing.
    /// * `price_per_one_million_compute_units` - The price per compute unit for the subscription.
    ///
    /// # Returns
    ///
    /// - `Result<()>`: A result indicating success (Ok(())) or failure (Err(AtomaStateManagerError)).
    ///
    /// # Errors
    ///
    /// This function will return an error if:
    /// - The database query fails to execute.
    /// - There's a constraint violation (e.g., duplicate subscription).
    ///
    /// # Example
    ///
    /// ```rust,ignore
    /// use atoma_node::atoma_state::AtomaStateManager;
    ///
    /// async fn subscribe_node_to_task(state_manager: &AtomaStateManager, node_small_id: i64, task_small_id: i64, price_per_one_million_compute_units: i64) -> Result<(), AtomaStateManagerError> {
    ///     state_manager.subscribe_node_to_task(node_small_id, task_small_id, price_per_one_million_compute_units).await
    /// }
    /// ```
    #[instrument(
        level = "trace",
        skip_all,
        fields(
            %node_small_id,
            %task_small_id,
            %price_per_one_million_compute_units,
            %max_num_compute_units
        )
    )]
    pub async fn subscribe_node_to_task(
        &self,
        node_small_id: i64,
        task_small_id: i64,
        price_per_one_million_compute_units: i64,
        max_num_compute_units: i64,
    ) -> Result<()> {
        sqlx::query(
            "INSERT INTO node_subscriptions 
                (node_small_id, task_small_id, price_per_one_million_compute_units, max_num_compute_units, valid) 
                VALUES ($1, $2, $3, $4, TRUE)",
        )
            .bind(node_small_id)
            .bind(task_small_id)
            .bind(price_per_one_million_compute_units)
            .bind(max_num_compute_units)
            .execute(&self.db)
            .await?;
        Ok(())
    }

    /// Retrieves the node subscription associated with a specific task ID.
    ///
    /// This method fetches the node subscription details from the `node_subscriptions` table
    /// based on the provided `task_small_id`.
    ///
    /// # Arguments
    ///
    /// * `task_small_id` - The unique small identifier of the task to retrieve the subscription for.
    ///
    /// # Returns
    ///
    /// - `Result<NodeSubscription>`: A result containing either:
    ///   - `Ok(NodeSubscription)`: A `NodeSubscription` object representing the subscription details.
    ///   - `Err(AtomaStateManagerError)`: An error if the database query fails or if there's an issue parsing the results.
    ///
    /// # Errors
    ///
    /// This function will return an error if:
    /// - The database query fails to execute.
    /// - There's an issue converting the database row into a `NodeSubscription` object.
    /// - No subscription is found for the given `task_small_id`.
    ///
    /// # Example
    ///
    /// ```rust,ignore
    /// use atoma_node::atoma_state::{AtomaStateManager, NodeSubscription};
    ///
    /// async fn get_subscription(state_manager: &AtomaStateManager, task_small_id: i64) -> Result<NodeSubscription, AtomaStateManagerError> {
    ///     state_manager.get_node_subscription_by_task_small_id(task_small_id).await
    /// }
    /// ```
    #[instrument(
        level = "trace",
        skip_all,
        fields(%task_small_id)
    )]
    pub async fn get_node_subscription_by_task_small_id(
        &self,
        task_small_id: i64,
    ) -> Result<NodeSubscription> {
        let subscription = sqlx::query("SELECT * FROM node_subscriptions WHERE task_small_id = $1")
            .bind(task_small_id)
            .fetch_one(&self.db)
            .await?;
        Ok(NodeSubscription::from_row(&subscription)?)
    }

    /// Updates an existing node subscription to a task with new price and compute unit values.
    ///
    /// This method updates an entry in the `node_subscriptions` table, modifying the
    /// price per one million compute units and the maximum number of compute units for an existing
    /// subscription between a node and a task.
    ///
    /// # Arguments
    ///
    /// * `node_small_id` - The unique identifier of the subscribed node.
    /// * `task_small_id` - The unique identifier of the task to which the node is subscribed.
    /// * `price_per_one_million_compute_units` - The new price per compute unit for the subscription.
    /// * `max_num_compute_units` - The new maximum number of compute units for the subscription.
    ///
    /// # Returns
    ///
    /// - `Result<()>`: A result indicating success (Ok(())) or failure (Err(AtomaStateManagerError)).
    ///
    /// # Errors
    ///
    /// This function will return an error if:
    /// - The database query fails to execute.
    /// - The specified node subscription doesn't exist.
    ///
    /// # Example
    ///
    /// ```rust,ignore
    /// use atoma_node::atoma_state::AtomaStateManager;
    ///
    /// async fn update_subscription(state_manager: &AtomaStateManager) -> Result<(), AtomaStateManagerError> {
    ///     state_manager.update_node_subscription(1, 2, 100, 1000).await
    /// }
    /// ```
    #[instrument(
        level = "trace",
        skip_all,
        fields(
            %node_small_id,
            %task_small_id,
            %price_per_one_million_compute_units,
            %max_num_compute_units
        )
    )]
    pub async fn update_node_subscription(
        &self,
        node_small_id: i64,
        task_small_id: i64,
        price_per_one_million_compute_units: i64,
        max_num_compute_units: i64,
    ) -> Result<()> {
        sqlx::query(
            "UPDATE node_subscriptions SET price_per_one_million_compute_units = $1, max_num_compute_units = $2 WHERE node_small_id = $3 AND task_small_id = $4",
        )
            .bind(price_per_one_million_compute_units)
            .bind(max_num_compute_units)
            .bind(node_small_id)
            .bind(task_small_id)
            .execute(&self.db)
            .await?;
        Ok(())
    }

    /// Unsubscribes a node from a task.
    ///
    /// This method updates the `valid` field of the `node_subscriptions` table to `FALSE` for the specified node and task combination.
    ///
    /// # Arguments
    ///
    /// * `node_small_id` - The unique identifier of the node to be unsubscribed.
    /// * `task_small_id` - The unique identifier of the task from which the node is unsubscribed.
    ///
    /// # Returns
    ///
    /// - `Result<()>`: A result indicating success (Ok(())) or failure (Err(AtomaStateManagerError)).
    /// # Errors
    ///
    /// This function will return an error if the database query fails to execute.
    ///
    /// # Example
    ///
    /// ```rust,ignore
    /// use atoma_node::atoma_state::AtomaStateManager;
    ///
    /// async fn unsubscribe_node(state_manager: &AtomaStateManager, node_small_id: i64, task_small_id: i64) -> Result<(), AtomaStateManagerError> {
    ///     state_manager.unsubscribe_node_from_task(node_small_id, task_small_id).await
    /// }
    /// ```
    #[instrument(
        level = "trace",
        skip_all,
        fields(%node_small_id, %task_small_id)
    )]
    pub async fn unsubscribe_node_from_task(
        &self,
        node_small_id: i64,
        task_small_id: i64,
    ) -> Result<()> {
        sqlx::query(
            "DELETE FROM node_subscriptions WHERE node_small_id = $1 AND task_small_id = $2",
        )
        .bind(node_small_id)
        .bind(task_small_id)
        .execute(&self.db)
        .await?;
        Ok(())
    }

    /// Retrieves the stack associated with a specific stack ID.
    ///
    /// This method fetches the stack details from the `stacks` table based on the provided `stack_id`.
    ///
    /// # Arguments
    ///
    /// * `stack_small_id` - The unique small identifier of the stack to retrieve.
    ///
    /// # Returns
    ///
    /// - `Result<Stack>`: A result containing either:
    ///   - `Ok(Stack)`: A `Stack` object representing the stack.
    ///   - `Err(AtomaStateManagerError)`: An error if the database query fails or if there's an issue parsing the results.
    ///
    /// # Errors
    ///
    /// This function will return an error if:
    /// - The database query fails to execute.
    /// - There's an issue converting the database rows into a `Stack` object.
    ///
    /// # Example
    ///
    /// ```rust,ignore
    /// use atoma_node::atoma_state::AtomaStateManager;
    ///
    /// async fn get_stack(state_manager: &AtomaStateManager, stack_small_id: i64) -> Result<Stack, AtomaStateManagerError> {  
    ///     state_manager.get_stack(stack_id).await
    /// }
    /// ```
    #[instrument(
        level = "trace",
        skip_all,
        fields(%stack_small_id)
    )]
    pub async fn get_stack(&self, stack_small_id: i64) -> Result<Stack> {
        let stack = sqlx::query("SELECT * FROM stacks WHERE stack_small_id = $1")
            .bind(stack_small_id)
            .fetch_one(&self.db)
            .await?;
        Ok(Stack::from_row(&stack)?)
    }

    /// Retrieves multiple stacks from the database by their small IDs.
    ///
    /// This method efficiently fetches multiple stack records from the `stacks` table in a single query
    /// by using an IN clause with the provided stack IDs.
    ///
    /// # Arguments
    ///
    /// * `stack_small_ids` - A slice of stack IDs to retrieve from the database.
    ///
    /// # Returns
    ///
    /// - `Result<Vec<Stack>>`: A result containing either:
    ///   - `Ok(Vec<Stack>)`: A vector of `Stack` objects corresponding to the requested IDs.
    ///   - `Err(AtomaStateManagerError)`: An error if the database query fails or if there's an issue parsing the results.
    ///
    /// # Errors
    ///
    /// This function will return an error if:
    /// - The database query fails to execute.
    /// - There's an issue converting the database rows into `Stack` objects.
    ///
    /// # Example
    ///
    /// ```rust,ignore
    /// use atoma_node::atoma_state::{AtomaStateManager, Stack};
    ///
    /// async fn get_multiple_stacks(state_manager: &AtomaStateManager) -> Result<Vec<Stack>, AtomaStateManagerError> {
    ///     let stack_ids = &[1, 2, 3]; // IDs of stacks to retrieve
    ///     state_manager.get_stacks(stack_ids).await
    /// }
    /// ```
    #[instrument(
        level = "trace",
        skip_all,
        fields(?stack_small_ids)
    )]
    pub async fn get_stacks(&self, stack_small_ids: &[i64]) -> Result<Vec<Stack>> {
        let mut query_builder = build_query_with_in(
            "SELECT * FROM stacks",
            "stack_small_id",
            stack_small_ids,
            None,
        );
        let stacks = query_builder.build().fetch_all(&self.db).await?;
        stacks
            .into_iter()
            .map(|stack| Stack::from_row(&stack).map_err(AtomaStateManagerError::from))
            .collect()
    }

    /// Retrieves all stacks associated with the given node IDs.
    ///
    /// This method fetches all stack records from the database that are associated with any
    /// of the provided node IDs in the `node_small_ids` array.
    ///
    /// # Arguments
    ///
    /// * `node_small_ids` - A slice of node IDs to fetch stacks for.
    ///
    /// # Returns
    ///
    /// - `Result<Vec<Stack>>`: A result containing either:
    ///   - `Ok(Vec<Stack>)`: A vector of `Stack` objects representing all stacks found.
    ///   - `Err(AtomaStateManagerError)`: An error if the database query fails or if there's an issue parsing the results.
    ///
    /// # Errors
    ///
    /// This function will return an error if:
    /// - The database query fails to execute.
    /// - There's an issue converting the database rows into `Stack` objects.
    ///
    /// # Example
    ///
    /// ```rust,ignore
    /// use atoma_node::atoma_state::{AtomaStateManager, Stack};
    ///
    /// async fn get_stacks(state_manager: &AtomaStateManager) -> Result<Vec<Stack>, AtomaStateManagerError> {
    ///     let node_ids = &[1, 2, 3];
    ///     state_manager.get_all_stacks(node_ids).await
    /// }
    /// ```
    #[instrument(
        level = "trace",
        skip_all,
        fields(?node_small_ids)
    )]
    pub async fn get_stacks_by_node_small_ids(&self, node_small_ids: &[i64]) -> Result<Vec<Stack>> {
        let mut query_builder = build_query_with_in(
            "SELECT * FROM stacks",
            "selected_node_id",
            node_small_ids,
            None,
        );

        let stacks = query_builder.build().fetch_all(&self.db).await?;

        stacks
            .into_iter()
            .map(|stack| Stack::from_row(&stack).map_err(AtomaStateManagerError::from))
            .collect()
    }

    /// Retrieves all stacks associated with a specific node ID.
    ///
    /// This method fetches all stack records from the `stacks` table that are associated
    /// with the provided `node_small_id`.
    ///
    /// # Arguments
    ///
    /// * `node_small_id` - The unique identifier of the node whose stacks should be retrieved.
    ///
    /// # Returns
    ///
    /// - `Result<Vec<Stack>>`: A result containing either:
    ///   - `Ok(Vec<Stack>)`: A vector of `Stack` objects associated with the given node ID.
    ///   - `Err(AtomaStateManagerError)`: An error if the database query fails or if there's an issue parsing the results.
    ///
    /// # Errors
    ///
    /// This function will return an error if:
    /// - The database query fails to execute.
    /// - There's an issue converting the database rows into `Stack` objects.
    ///
    /// # Example
    ///
    /// ```rust,ignore
    /// use atoma_node::atoma_state::{AtomaStateManager, Stack};
    ///
    /// async fn get_node_stacks(state_manager: &AtomaStateManager, node_small_id: i64) -> Result<Vec<Stack>, AtomaStateManagerError> {
    ///     state_manager.get_stack_by_id(node_small_id).await
    /// }
    /// ```
    #[instrument(
        level = "trace",
        skip_all,
        fields(%node_small_id)
    )]
    pub async fn get_stack_by_id(&self, node_small_id: i64) -> Result<Vec<Stack>> {
        let stacks = sqlx::query("SELECT * FROM stacks WHERE selected_node_id = $1")
            .bind(node_small_id)
            .fetch_all(&self.db)
            .await?;
        stacks
            .into_iter()
            .map(|stack| Stack::from_row(&stack).map_err(AtomaStateManagerError::from))
            .collect()
    }

    /// Retrieves all stacks associated with a specific user ID.
    ///
    /// This method fetches all stack records from the `stacks` table that are associated
    ///
    /// # Arguments
    ///
    /// * `user_id` - The unique identifier of the user whose stacks should be retrieved.
    ///
    /// # Returns
    ///
    /// - `Result<Vec<Stack>>`: A result containing either:
    ///  - `Ok(Vec<Stack>)`: A vector of `Stack` objects associated with the given user ID.
    /// - `Err(AtomaStateManagerError)`: An error if the database query fails or if there's an issue parsing the results.
    ///
    /// # Errors
    ///
    /// This function will return an error if:
    /// - The database query fails to execute.
    /// - There's an issue converting the database rows into `Stack` objects.
    ///
    /// # Example
    ///
    /// ```rust,ignore
    /// use atoma_node::atoma_state::{AtomaStateManager, Stack};
    ///
    /// async fn get_user_stacks(state_manager: &AtomaStateManager, user_id: i64) -> Result<Vec<Stack>, AtomaStateManagerError> {
    ///    state_manager.get_stacks_by_user_id(user_id).await
    /// }
    /// ```
    #[instrument(
        level = "trace",
        skip_all,
        fields(%user_id)
    )]
    pub async fn get_stacks_by_user_id(&self, user_id: i64) -> Result<Vec<(Stack, DateTime<Utc>)>> {
        let stacks = sqlx::query("SELECT * FROM stacks WHERE user_id = $1")
            .bind(user_id)
            .fetch_all(&self.db)
            .await?;
        stacks
            .into_iter()
            .map(|row| {
                Stack::from_row(&row)
                    .map_err(AtomaStateManagerError::from)
                    .map(|stack| (stack, row.get("acquired_timestamp")))
            })
            .collect()
    }

    /// Retrieves stacks that are almost filled beyond a specified fraction threshold.
    ///
    /// This method fetches all stacks from the database where:
    /// 1. The stack belongs to one of the specified nodes (`node_small_ids`)
    /// 2. The number of already computed units exceeds the specified fraction of total compute units
    ///    (i.e., `already_computed_units > num_compute_units * fraction`)
    ///
    /// # Arguments
    ///
    /// * `node_small_ids` - A slice of node IDs to check for almost filled stacks.
    /// * `fraction` - A floating-point value between 0 and 1 representing the threshold fraction.
    ///                 For example, 0.8 means stacks that are more than 80% filled.
    ///
    /// # Returns
    ///
    /// - `Result<Vec<Stack>>`: A result containing either:
    ///   - `Ok(Vec<Stack>)`: A vector of `Stack` objects that meet the filling criteria.
    ///   - `Err(AtomaStateManagerError)`: An error if the database query fails or if there's an issue parsing the results.
    ///
    /// # Errors
    ///
    /// This function will return an error if:
    /// - The database query fails to execute.
    /// - There's an issue converting the database rows into `Stack` objects.
    ///
    /// # Example
    ///
    /// ```rust,ignore
    /// use atoma_node::atoma_state::AtomaStateManager;
    ///
    /// async fn get_filled_stacks(state_manager: &AtomaStateManager) -> Result<Vec<Stack>, AtomaStateManagerError> {
    ///     let node_ids = &[1, 2, 3];  // Check stacks for these nodes
    ///     let threshold = 0.8;        // Look for stacks that are 80% or more filled
    ///     
    ///     state_manager.get_almost_filled_stacks(node_ids, threshold).await
    /// }
    /// ```
    #[instrument(
        level = "trace",
        skip_all,
        fields(?node_small_ids, %fraction)
    )]
    pub async fn get_almost_filled_stacks(
        &self,
        node_small_ids: &[i64],
        fraction: f64,
    ) -> Result<Vec<Stack>> {
        let mut query_builder = build_query_with_in(
            "SELECT * FROM stacks",
            "selected_node_id",
            node_small_ids,
            Some("CAST(already_computed_units AS FLOAT) / CAST(num_compute_units AS FLOAT) > "),
        );

        // Add the fraction value directly in the SQL
        query_builder.push(fraction.to_string());

        let stacks = query_builder.build().fetch_all(&self.db).await?;

        stacks
            .into_iter()
            .map(|stack| Stack::from_row(&stack).map_err(AtomaStateManagerError::from))
            .collect()
    }

    /// Retrieves and updates an available stack with the specified number of compute units.
    ///
    /// This method attempts to reserve a specified number of compute units from a stack
    /// owned by the given public key. It performs this operation atomically using a database
    /// transaction to ensure consistency.
    ///
    /// # Arguments
    ///
    /// * `stack_small_id` - The unique identifier of the stack.
    /// * `public_key` - The public key of the stack owner.
    /// * `num_compute_units` - The number of compute units to reserve.
    ///
    /// # Returns
    ///
    /// - `Result<Option<Stack>>`: A result containing either:
    ///   - `Ok(Some(Stack))`: If the stack was successfully updated, returns the updated stack.
    ///   - `Ok(None)`: If the stack couldn't be updated (e.g., insufficient compute units or stack in settle period).
    ///   - `Err(AtomaStateManagerError)`: If there was an error during the database operation.
    ///
    /// # Errors
    ///
    /// This function will return an error if:
    /// - The database transaction fails to begin, execute, or commit.
    /// - There's an issue with the SQL query execution.
    ///
    /// # Details
    ///
    /// The function performs the following steps:
    /// 1. Begins a database transaction.
    /// 2. Attempts to update the stack by increasing the `already_computed_units` field.
    /// 3. If the update is successful (i.e., the stack has enough available compute units),
    ///    it fetches the updated stack information.
    /// 4. Commits the transaction.
    ///
    /// The update will only succeed if:
    /// - The stack belongs to the specified owner (public key).
    /// - The stack has enough remaining compute units.
    /// - The stack is not in the settle period.
    ///
    /// # Example
    ///
    /// ```rust,ignore
    /// use atoma_node::atoma_state::{AtomaStateManager, Stack};
    ///
    /// async fn reserve_compute_units(state_manager: &AtomaStateManager) -> Result<Option<Stack>, AtomaStateManagerError> {
    ///     let stack_small_id = 1;
    ///     let public_key = "owner_public_key";
    ///     let num_compute_units = 100;
    ///
    ///     state_manager.get_available_stack_with_compute_units(stack_small_id, public_key, num_compute_units).await
    /// }
    /// ```
    ///
    /// This function is particularly useful for atomically reserving compute units from a stack,
    /// ensuring that the operation is thread-safe and consistent even under concurrent access.
    #[instrument(
        level = "trace",
        skip_all,
        fields(
            %stack_small_id,
            %public_key,
            %num_compute_units
        )
    )]
    pub async fn get_available_stack_with_compute_units(
        &self,
        stack_small_id: i64,
        public_key: &str,
        num_compute_units: i64,
    ) -> Result<Option<Stack>> {
        // Single query that updates and returns the modified row
        let maybe_stack = sqlx::query_as::<_, Stack>(
            r#"
            UPDATE stacks
            SET already_computed_units = already_computed_units + $1
            WHERE stack_small_id = $2
            AND owner = $3
            AND num_compute_units - already_computed_units >= $1
            AND in_settle_period = false
            RETURNING *
            "#,
        )
        .bind(num_compute_units)
        .bind(stack_small_id)
        .bind(public_key)
        .fetch_optional(&self.db)
        .await?;

        Ok(maybe_stack)
    }

    /// Locks (reserves) a specified number of compute units for a stack.
    ///
    /// This method atomically updates the `already_computed_units` field in the `stacks` table
    /// by adding the specified number of compute units to the current value. This effectively
    /// "locks" these compute units for use by preventing other processes from using the same units.
    ///
    /// # Arguments
    ///
    /// * `stack_small_id` - The unique small identifier of the stack to lock compute units for.
    /// * `available_compute_units` - The number of compute units to lock/reserve.
    ///
    /// # Returns
    ///
    /// - `Result<()>`: A result indicating success (Ok(())) or failure (Err(AtomaStateManagerError)).
    ///
    /// # Errors
    ///
    /// This function will return an error if:
    /// - The database query fails to execute.
    /// - The specified stack is not found (`AtomaStateManagerError::StackNotFound`).
    /// - The specified stack does not have enough compute units to lock.
    ///
    /// # Example
    ///
    /// ```rust,ignore
    /// use atoma_node::atoma_state::AtomaStateManager;
    ///
    /// async fn lock_units(state_manager: &AtomaStateManager) -> Result<(), AtomaStateManagerError> {
    ///     let stack_small_id = 1;
    ///     let units_to_lock = 100;
    ///     
    ///     state_manager.lock_compute_units_for_stack(stack_small_id, units_to_lock).await
    /// }
    /// ```
    #[instrument(
        level = "trace",    
        skip_all,
        fields(
            %stack_small_id,
            %available_compute_units
        )
    )]
    pub async fn lock_compute_units(
        &self,
        stack_small_id: i64,
        available_compute_units: i64,
    ) -> Result<()> {
        let result = sqlx::query(
            "UPDATE stacks 
            SET already_computed_units = already_computed_units + $1 
            WHERE stack_small_id = $2 
            AND already_computed_units + $1 <= num_compute_units",
        )
        .bind(available_compute_units)
        .bind(stack_small_id)
        .execute(&self.db)
        .await?;
        if result.rows_affected() == 0 {
            return Err(AtomaStateManagerError::StackNotFound);
        }
        Ok(())
    }

    /// Inserts a new stack into the database.
    ///
    /// This method inserts a new entry into the `stacks` table with the provided stack details.
    ///
    /// # Arguments
    ///
    /// * `stack` - The `Stack` object to be inserted into the database.
    ///
    /// # Returns
    ///
    /// - `Result<()>`: A result indicating success (Ok(())) or failure (Err(AtomaStateManagerError)).
    ///
    /// # Errors
    ///
    /// This function will return an error if:
    /// - The database query fails to execute.
    /// - There's an issue converting the provided `Stack` object into a database row.
    ///
    /// # Example
    ///
    /// ```rust,ignore
    /// use atoma_node::atoma_state::AtomaStateManager;
    ///
    /// async fn insert_stack(state_manager: &AtomaStateManager, stack: Stack) -> Result<(), AtomaStateManagerError> {
    ///     state_manager.insert_new_stack(stack).await
    /// }   
    /// ```
    #[instrument(
        level = "trace",
        skip_all,
        fields(stack_small_id = %stack.stack_small_id,
            stack_id = %stack.stack_id,
            task_small_id = %stack.task_small_id,
            selected_node_id = %stack.selected_node_id,
            num_compute_units = %stack.num_compute_units,
            price = %stack.price_per_one_million_compute_units)
        )]
    pub async fn insert_new_stack(
        &self,
        stack: Stack,
        user_id: i64,
        acquired_timestamp: DateTime<Utc>,
    ) -> Result<()> {
        sqlx::query(
            "INSERT INTO stacks 
                (owner, stack_small_id, stack_id, task_small_id, selected_node_id, num_compute_units, price_per_one_million_compute_units, already_computed_units, in_settle_period, total_hash, num_total_messages, user_id, acquired_timestamp) 
                VALUES ($1, $2, $3, $4, $5, $6, $7, $8, $9, $10, $11, $12, $13)",
        )
            .bind(stack.owner)
            .bind(stack.stack_small_id)
            .bind(stack.stack_id)
            .bind(stack.task_small_id)
            .bind(stack.selected_node_id)
            .bind(stack.num_compute_units)
            .bind(stack.price_per_one_million_compute_units)
            .bind(stack.already_computed_units)
            .bind(stack.in_settle_period)
            .bind(stack.total_hash)
            .bind(stack.num_total_messages)
            .bind(user_id)
            .bind(acquired_timestamp)
            .execute(&self.db)
            .await?;
        Ok(())
    }

    /// Updates the number of compute units already computed for a stack.
    ///
    /// This method updates the `already_computed_units` field in the `stacks` table
    /// for the specified `stack_small_id`.
    ///
    /// # Arguments
    ///
    /// * `stack_small_id` - The unique small identifier of the stack to update.
    /// * `already_computed_units` - The number of compute units already computed.
    ///
    /// # Returns
    ///
    /// - `Result<()>`: A result indicating success (Ok(())) or failure (Err(AtomaStateManagerError)).
    ///
    /// # Errors
    ///
    /// This function will return an error if:
    /// - The database query fails to execute.
    /// - There's an issue converting the database rows into a `Stack` object.
    ///
    /// # Example
    ///
    /// ```rust,ignore
    /// use atoma_node::atoma_state::AtomaStateManager;
    ///
    /// async fn update_computed_units(state_manager: &AtomaStateManager, stack_small_id: i64, already_computed_units: i64) -> Result<(), AtomaStateManagerError> {
    ///     state_manager.update_computed_units_for_stack(stack_small_id, already_computed_units).await
    /// }
    /// ```
    #[instrument(
        level = "trace",
        skip_all,
        fields(%stack_small_id, %already_computed_units)
    )]
    pub async fn update_computed_units_for_stack(
        &self,
        stack_small_id: i64,
        already_computed_units: i64,
    ) -> Result<()> {
        sqlx::query("UPDATE stacks SET already_computed_units = $1 WHERE stack_small_id = $2")
            .bind(already_computed_units)
            .bind(stack_small_id)
            .execute(&self.db)
            .await?;
        Ok(())
    }

    /// Updates the number of tokens already computed for a stack.
    ///
    /// This method updates the `already_computed_units` field in the `stacks` table
    /// for the specified `stack_small_id`.
    ///
    /// # Arguments
    ///
    /// * `stack_small_id` - The unique small identifier of the stack to update.
    /// * `estimated_total_tokens` - The estimated total number of tokens.
    /// * `total_tokens` - The total number of tokens.
    ///
    /// # Returns
    ///
    /// - `Result<()>`: A result indicating success (Ok(())) or failure (Err(AtomaStateManagerError)).
    ///
    /// # Errors
    ///
    /// This function will return an error if:
    /// - The database query fails to execute.
    ///
    /// # Example
    ///
    /// ```rust,ignore
    /// use atoma_node::atoma_state::AtomaStateManager;
    ///
    /// async fn update_stack_num_tokens(state_manager: &AtomaStateManager, stack_small_id: i64, estimated_total_tokens: i64, total_tokens: i64) -> Result<(), AtomaStateManagerError> {
    ///     state_manager.update_stack_num_tokens(stack_small_id, estimated_total_tokens, total_tokens).await
    /// }
    /// ```
    #[instrument(
        level = "trace",
        skip_all,
        fields(%stack_small_id, %estimated_total_tokens, %total_tokens)
    )]
    pub async fn update_stack_num_tokens(
        &self,
        stack_small_id: i64,
        estimated_total_tokens: i64,
        total_tokens: i64,
    ) -> Result<()> {
        let result = sqlx::query(
            "UPDATE stacks 
            SET already_computed_units = already_computed_units - ($1 - $2) 
            WHERE stack_small_id = $3",
        )
        .bind(estimated_total_tokens)
        .bind(total_tokens)
        .bind(stack_small_id)
        .execute(&self.db)
        .await?;

        if result.rows_affected() == 0 {
            return Err(AtomaStateManagerError::StackNotFound);
        }

        Ok(())
    }

    /// Retrieves the stack settlement ticket for a given stack.
    ///
    /// This method fetches the settlement ticket details from the `stack_settlement_tickets` table
    /// based on the provided `stack_small_id`.
    ///
    /// # Arguments
    ///
    /// * `stack_small_id` - The unique small identifier of the stack whose settlement ticket is to be retrieved.
    ///
    /// # Returns
    ///
    /// - `Result<StackSettlementTicket>`: A result containing either:
    ///   - `Ok(StackSettlementTicket)`: A `StackSettlementTicket` object representing the stack settlement ticket.
    ///   - `Err(AtomaStateManagerError)`: An error if the database query fails or if there's an issue parsing the results.
    ///
    /// # Errors
    ///
    /// This function will return an error if:
    /// - The database query fails to execute.
    /// - There's an issue converting the database row into a `StackSettlementTicket` object.
    /// - No settlement ticket is found for the given `stack_small_id`.
    ///
    /// # Example
    ///
    /// ```rust,ignore
    /// use atoma_node::atoma_state::{AtomaStateManager, StackSettlementTicket};
    ///
    /// async fn get_settlement_ticket(state_manager: &AtomaStateManager, stack_small_id: i64) -> Result<StackSettlementTicket, AtomaStateManagerError> {
    ///     state_manager.get_stack_settlement_ticket(stack_small_id).await
    /// }
    /// ```
    #[instrument(
        level = "trace",
        skip_all,
        fields(%stack_small_id)
    )]
    pub async fn get_stack_settlement_ticket(
        &self,
        stack_small_id: i64,
    ) -> Result<StackSettlementTicket> {
        let stack_settlement_ticket =
            sqlx::query("SELECT * FROM stack_settlement_tickets WHERE stack_small_id = $1")
                .bind(stack_small_id)
                .fetch_one(&self.db)
                .await?;
        Ok(StackSettlementTicket::from_row(&stack_settlement_ticket)?)
    }

    /// Retrieves multiple stack settlement tickets from the database.
    ///
    /// This method fetches multiple settlement tickets from the `stack_settlement_tickets` table
    /// based on the provided `stack_small_ids`.
    ///
    /// # Arguments
    ///
    /// * `stack_small_ids` - A slice of stack IDs whose settlement tickets should be retrieved.
    ///
    /// # Returns
    ///
    /// - `Result<Vec<StackSettlementTicket>>`: A result containing a vector of `StackSettlementTicket` objects.
    ///
    /// # Errors
    ///
    /// This function will return an error if:
    /// - The database query fails to execute.
    ///
    /// # Example
    ///
    /// ```rust,ignore
    /// use atoma_node::atoma_state::{AtomaStateManager, StackSettlementTicket};
    ///
    /// async fn get_settlement_tickets(state_manager: &AtomaStateManager, stack_small_ids: &[i64]) -> Result<Vec<StackSettlementTicket>, AtomaStateManagerError> {
    ///     state_manager.get_stack_settlement_tickets(stack_small_ids).await
    /// }
    /// ```
    #[instrument(
        level = "trace",
        skip_all,
        fields(?stack_small_ids)
    )]
    pub async fn get_stack_settlement_tickets(
        &self,
        stack_small_ids: &[i64],
    ) -> Result<Vec<StackSettlementTicket>> {
        let mut query_builder = build_query_with_in(
            "SELECT * FROM stack_settlement_tickets",
            "stack_small_id",
            stack_small_ids,
            None,
        );

        let stack_settlement_tickets = query_builder.build().fetch_all(&self.db).await?;

        stack_settlement_tickets
            .into_iter()
            .map(|row| StackSettlementTicket::from_row(&row).map_err(AtomaStateManagerError::from))
            .collect()
    }

    /// Inserts a new stack settlement ticket into the database.
    ///
    /// This method inserts a new entry into the `stack_settlement_tickets` table with the provided stack settlement ticket details.
    ///
    /// # Arguments
    ///
    /// * `stack_settlement_ticket` - The `StackSettlementTicket` object to be inserted into the database.
    ///
    /// # Returns
    ///
    /// - `Result<()>`: A result indicating success (Ok(())) or failure (Err(AtomaStateManagerError)).
    ///
    /// # Errors
    ///
    /// This function will return an error if:
    /// - The database query fails to execute.
    /// - There's an issue converting the provided `StackSettlementTicket` object into a database row.
    ///
    /// # Example
    ///
    /// ```rust,ignore
    /// use atoma_node::atoma_state::{AtomaStateManager, StackSettlementTicket};
    ///
    /// async fn insert_settlement_ticket(state_manager: &AtomaStateManager, stack_settlement_ticket: StackSettlementTicket) -> Result<(), AtomaStateManagerError> {
    ///     state_manager.insert_new_stack_settlement_ticket(stack_settlement_ticket).await
    /// }
    /// ```
    #[instrument(
        level = "trace",
        skip_all,
        fields(stack_small_id = %stack_settlement_ticket.stack_small_id,
            selected_node_id = %stack_settlement_ticket.selected_node_id,
            num_claimed_compute_units = %stack_settlement_ticket.num_claimed_compute_units,
            requested_attestation_nodes = %stack_settlement_ticket.requested_attestation_nodes)
    )]
    pub async fn insert_new_stack_settlement_ticket(
        &self,
        stack_settlement_ticket: StackSettlementTicket,
        timestamp: DateTime<Utc>,
    ) -> Result<()> {
        let mut tx = self.db.begin().await?;
        sqlx::query(
            "INSERT INTO stack_settlement_tickets 
                (
                    stack_small_id, 
                    selected_node_id, 
                    num_claimed_compute_units, 
                    requested_attestation_nodes, 
                    committed_stack_proofs, 
                    stack_merkle_leaves, 
                    dispute_settled_at_epoch, 
                    already_attested_nodes, 
                    is_in_dispute, 
                    user_refund_amount, 
                    is_claimed) 
                VALUES ($1, $2, $3, $4, $5, $6, $7, $8, $9, $10, $11)",
        )
        .bind(stack_settlement_ticket.stack_small_id)
        .bind(stack_settlement_ticket.selected_node_id)
        .bind(stack_settlement_ticket.num_claimed_compute_units)
        .bind(stack_settlement_ticket.requested_attestation_nodes)
        .bind(stack_settlement_ticket.committed_stack_proofs)
        .bind(stack_settlement_ticket.stack_merkle_leaves)
        .bind(stack_settlement_ticket.dispute_settled_at_epoch)
        .bind(stack_settlement_ticket.already_attested_nodes)
        .bind(stack_settlement_ticket.is_in_dispute)
        .bind(stack_settlement_ticket.user_refund_amount)
        .bind(stack_settlement_ticket.is_claimed)
        .execute(&mut *tx)
        .await?;

        let timestamp = timestamp
            .with_second(0)
            .and_then(|t| t.with_minute(0))
            .and_then(|t| t.with_nanosecond(0))
            .ok_or(AtomaStateManagerError::InvalidTimestamp)?;
        // Also update the stack to set in_settle_period to true
        sqlx::query(
            "INSERT into stats_stacks (timestamp,settled_num_compute_units) VALUES ($1,$2)
             ON CONFLICT (timestamp) 
             DO UPDATE SET 
                settled_num_compute_units = stats_stacks.settled_num_compute_units + EXCLUDED.settled_num_compute_units"
        )
        .bind(timestamp)
        .bind(stack_settlement_ticket.num_claimed_compute_units)
        .execute(&mut *tx)
        .await?;
        tx.commit().await?;
        Ok(())
    }

    /// Updates the total hash and increments the total number of messages for a stack.
    ///
    /// This method updates the `total_hash` field in the `stacks` table by appending a new hash
    /// to the existing hash and increments the `num_total_messages` field by 1 for the specified `stack_small_id`.
    ///
    /// # Arguments
    ///
    /// * `stack_small_id` - The unique small identifier of the stack to update.
    /// * `new_hash` - A 32-byte array representing the new hash to append to the existing total hash.
    ///
    /// # Returns
    ///
    /// - `Result<()>`: A result indicating success (Ok(())) or failure (Err(AtomaStateManagerError)).
    ///
    /// # Errors
    ///
    /// This function will return an error if:
    /// - The database transaction fails to begin, execute, or commit.
    /// - The specified stack is not found.
    ///
    /// # Example
    ///
    /// ```rust,ignore
    /// use atoma_node::atoma_state::AtomaStateManager;
    ///
    /// async fn update_hash(state_manager: &AtomaStateManager) -> Result<(), AtomaStateManagerError> {
    ///     let stack_small_id = 1;
    ///     let new_hash = [0u8; 32]; // Example hash
    ///
    ///     state_manager.update_stack_total_hash(stack_small_id, new_hash).await
    /// }
    /// ```
    #[instrument(
        level = "trace",
        skip_all,
        fields(%stack_small_id, ?new_hash)
    )]
    pub async fn update_stack_total_hash(
        &self,
        stack_small_id: i64,
        new_hash: [u8; 32],
    ) -> Result<()> {
        let rows_affected = sqlx::query(
            "UPDATE stacks 
            SET total_hash = total_hash || $1,
                num_total_messages = num_total_messages + 1
            WHERE stack_small_id = $2",
        )
        .bind(&new_hash[..])
        .bind(stack_small_id)
        .execute(&self.db)
        .await?
        .rows_affected();

        if rows_affected == 0 {
            return Err(AtomaStateManagerError::StackNotFound);
        }

        Ok(())
    }

    /// Retrieves the total hash for a specific stack.
    ///
    /// This method fetches the `total_hash` field from the `stacks` table for the given `stack_small_id`.
    ///
    /// # Arguments
    ///
    /// * `stack_small_id` - The unique small identifier of the stack whose total hash is to be retrieved.
    ///
    /// # Returns
    ///
    /// - `Result<Vec<u8>>`: A result containing either:
    ///   - `Ok(Vec<u8>)`: A byte vector representing the total hash of the stack.
    ///   - `Err(AtomaStateManagerError)`: An error if the database query fails.
    ///
    /// # Errors
    ///
    /// This function will return an error if:
    /// - The database query fails to execute.
    ///
    /// # Example
    ///
    /// ```rust,ignore
    /// use atoma_node::atoma_state::AtomaStateManager;
    ///
    /// async fn get_total_hash(state_manager: &AtomaStateManager, stack_small_id: i64) -> Result<Vec<u8>, AtomaStateManagerError> {
    ///     state_manager.get_stack_total_hash(stack_small_id).await
    /// }
    /// ```
    #[instrument(
        level = "trace",
        skip_all,
        fields(%stack_small_id)
    )]
    pub async fn get_stack_total_hash(&self, stack_small_id: i64) -> Result<Vec<u8>> {
        let total_hash = sqlx::query_scalar::<_, Vec<u8>>(
            "SELECT total_hash FROM stacks WHERE stack_small_id = $1",
        )
        .bind(stack_small_id)
        .fetch_one(&self.db)
        .await?;
        Ok(total_hash)
    }

    /// Retrieves the total hashes for multiple stacks in a single query.
    ///
    /// This method efficiently fetches the `total_hash` field from the `stacks` table for all
    /// provided stack IDs in a single database query.
    ///
    /// # Arguments
    ///
    /// * `stack_small_ids` - A slice of stack IDs whose total hashes should be retrieved.
    ///
    /// # Returns
    ///
    /// - `Result<Vec<Vec<u8>>>`: A result containing either:
    ///   - `Ok(Vec<Vec<u8>>)`: A vector of byte vectors, where each inner vector represents
    ///     the total hash of a stack. The order corresponds to the order of results returned
    ///     by the database query.
    ///   - `Err(AtomaStateManagerError)`: An error if the database query fails.
    ///
    /// # Errors
    ///
    /// This function will return an error if:
    /// - The database query fails to execute.
    /// - There's an issue retrieving the hash data from the result rows.
    ///
    /// # Example
    ///
    /// ```rust,ignore
    /// use atoma_node::atoma_state::AtomaStateManager;
    ///
    /// async fn get_hashes(state_manager: &AtomaStateManager) -> Result<Vec<Vec<u8>>, AtomaStateManagerError> {
    ///     let stack_ids = &[1, 2, 3]; // IDs of stacks to fetch hashes for
    ///     state_manager.get_all_total_hashes(stack_ids).await
    /// }
    /// ```
    #[instrument(
        level = "trace",
        skip_all,
        fields(?stack_small_ids)
    )]
    pub async fn get_all_total_hashes(&self, stack_small_ids: &[i64]) -> Result<Vec<Vec<u8>>> {
        let mut query_builder = build_query_with_in(
            "SELECT total_hash FROM stacks",
            "stack_small_id",
            stack_small_ids,
            None,
        );

        Ok(query_builder
            .build()
            .fetch_all(&self.db)
            .await?
            .iter()
            .map(|row| row.get("total_hash"))
            .collect())
    }

    /// Updates a stack settlement ticket with attestation commitments.
    ///
    /// This method updates the `stack_settlement_tickets` table with new attestation information
    /// for a specific stack. It updates the committed stack proof, stack Merkle leaf, and adds
    /// a new attestation node to the list of already attested nodes.
    ///
    /// # Arguments
    ///
    /// * `stack_small_id` - The unique small identifier of the stack to update.
    /// * `committed_stack_proof` - The new committed stack proof as a byte vector.
    /// * `stack_merkle_leaf` - The new stack Merkle leaf as a byte vector.
    /// * `attestation_node_id` - The ID of the node providing the attestation.
    ///
    /// # Returns
    ///
    /// - `Result<()>`: A result indicating success (Ok(())) or failure (Err(AtomaStateManagerError)).
    ///
    /// # Errors
    ///
    /// This function will return an error if:
    /// - The database query fails to execute.
    /// - The specified stack settlement ticket doesn't exist.
    /// - The attestation node is not found in the list of requested attestation nodes.
    /// - The provided Merkle leaf has an invalid length.
    /// - There's an issue updating the JSON array of already attested nodes.
    ///
    /// # Example
    ///
    /// ```rust,ignore
    /// use atoma_node::atoma_state::AtomaStateManager;
    ///
    /// async fn update_settlement_ticket(state_manager: &AtomaStateManager) -> Result<(), AtomaStateManagerError> {
    ///     let stack_small_id = 1;
    ///     let committed_stack_proof = vec![1, 2, 3, 4];
    ///     let stack_merkle_leaf = vec![5, 6, 7, 8];
    ///     let attestation_node_id = 42;
    ///
    ///     state_manager.update_stack_settlement_ticket_with_attestation_commitments(
    ///         stack_small_id,
    ///         committed_stack_proof,
    ///         stack_merkle_leaf,
    ///         attestation_node_id
    ///     ).await
    /// }
    /// ```
    #[instrument(level = "trace", skip_all, fields(%stack_small_id, %attestation_node_id))]
    pub async fn update_stack_settlement_ticket_with_attestation_commitments(
        &self,
        stack_small_id: i64,
        committed_stack_proof: Vec<u8>,
        stack_merkle_leaf: Vec<u8>,
        attestation_node_id: i64,
    ) -> Result<()> {
        let mut tx = self.db.begin().await?;

        let row = sqlx::query(
            "SELECT committed_stack_proofs, stack_merkle_leaves, requested_attestation_nodes 
             FROM stack_settlement_tickets 
             WHERE stack_small_id = $1",
        )
        .bind(stack_small_id)
        .fetch_one(&mut *tx)
        .await?;

        let mut committed_stack_proofs: Vec<u8> = row.get("committed_stack_proofs");
        let mut current_merkle_leaves: Vec<u8> = row.get("stack_merkle_leaves");
        let requested_nodes: String = row.get("requested_attestation_nodes");
        let requested_nodes: Vec<i64> = serde_json::from_str(&requested_nodes)?;

        // Find the index of the attestation_node_id
        let index = requested_nodes
            .iter()
            .position(|&id| id == attestation_node_id)
            .ok_or_else(|| AtomaStateManagerError::AttestationNodeNotFound(attestation_node_id))?;

        // Update the corresponding 32-byte range in the stack_merkle_leaves
        let start = (index + 1) * 32;
        let end = start + 32;
        if end > current_merkle_leaves.len() {
            return Err(AtomaStateManagerError::InvalidMerkleLeafLength);
        }
        if end > committed_stack_proofs.len() {
            return Err(AtomaStateManagerError::InvalidCommittedStackProofLength);
        }

        current_merkle_leaves[start..end].copy_from_slice(&stack_merkle_leaf[..32]);
        committed_stack_proofs[start..end].copy_from_slice(&committed_stack_proof[..32]);

        sqlx::query(
            "UPDATE stack_settlement_tickets 
             SET committed_stack_proofs = $1,
                 stack_merkle_leaves = $2, 
                 already_attested_nodes = CASE 
                     WHEN already_attested_nodes IS NULL THEN json_array($3)
                     ELSE json_insert(already_attested_nodes, '$[#]', $3)
                 END
             WHERE stack_small_id = $4",
        )
        .bind(committed_stack_proofs)
        .bind(current_merkle_leaves)
        .bind(attestation_node_id)
        .bind(stack_small_id)
        .execute(&mut *tx)
        .await?;

        tx.commit().await?;
        Ok(())
    }

    /// Settles a stack settlement ticket by updating the dispute settled at epoch.
    ///
    /// This method updates the `stack_settlement_tickets` table, setting the `dispute_settled_at_epoch` field.
    ///
    /// # Arguments
    ///
    /// * `stack_small_id` - The unique small identifier of the stack settlement ticket to update.
    /// * `dispute_settled_at_epoch` - The epoch at which the dispute was settled.
    ///
    /// # Returns
    ///
    /// - `Result<()>`: A result indicating success (Ok(())) or failure (Err(AtomaStateManagerError)).
    ///
    /// # Errors
    ///
    /// This function will return an error if:
    /// - The database query fails to execute.
    /// - The specified stack settlement ticket doesn't exist.
    ///
    /// # Example
    ///
    /// ```rust,ignore
    /// use atoma_node::atoma_state::AtomaStateManager;
    ///
    /// async fn settle_ticket(state_manager: &AtomaStateManager) -> Result<(), AtomaStateManagerError> {
    ///     let stack_small_id = 1;
    ///     let dispute_settled_at_epoch = 10;
    ///
    ///     state_manager.settle_stack_settlement_ticket(stack_small_id, dispute_settled_at_epoch).await
    /// }
    /// ```
    #[instrument(level = "trace", skip_all, fields(%stack_small_id, %dispute_settled_at_epoch))]
    pub async fn settle_stack_settlement_ticket(
        &self,
        stack_small_id: i64,
        dispute_settled_at_epoch: i64,
    ) -> Result<()> {
        sqlx::query("UPDATE stack_settlement_tickets SET dispute_settled_at_epoch = $1 WHERE stack_small_id = $2")
            .bind(dispute_settled_at_epoch)
            .bind(stack_small_id)
            .execute(&self.db)
            .await?;
        Ok(())
    }

    /// Updates a stack settlement ticket to mark it as claimed and set the user refund amount.
    ///
    /// This method updates the `stack_settlement_tickets` table, setting the `is_claimed` flag to true
    /// and updating the `user_refund_amount` for a specific stack settlement ticket.
    ///
    /// # Arguments
    ///
    /// * `stack_small_id` - The unique small identifier of the stack settlement ticket to update.
    /// * `user_refund_amount` - The amount to be refunded to the user.
    ///
    /// # Returns
    ///
    /// - `Result<()>`: A result indicating success (Ok(())) or failure (Err(AtomaStateManagerError)).
    ///
    /// # Errors
    ///
    /// This function will return an error if:
    /// - The database query fails to execute.
    /// - The specified stack settlement ticket doesn't exist.
    ///
    /// # Example
    ///
    /// ```rust,ignore
    /// use atoma_node::atoma_state::AtomaStateManager;
    ///
    /// async fn claim_settlement_ticket(state_manager: &AtomaStateManager) -> Result<(), AtomaStateManagerError> {
    ///     let stack_small_id = 1;
    ///     let user_refund_amount = 1000;
    ///
    ///     state_manager.update_stack_settlement_ticket_with_claim(stack_small_id, user_refund_amount).await
    /// }
    /// ```
    #[instrument(level = "trace", skip_all, fields(%stack_small_id, %user_refund_amount))]
    pub async fn update_stack_settlement_ticket_with_claim(
        &self,
        stack_small_id: i64,
        user_refund_amount: i64,
    ) -> Result<()> {
        sqlx::query(
            "UPDATE stack_settlement_tickets 
                SET user_refund_amount = $1,
                    is_claimed = true
                WHERE stack_small_id = $2",
        )
        .bind(user_refund_amount)
        .bind(stack_small_id)
        .execute(&self.db)
        .await?;

        Ok(())
    }

    /// Retrieves all stacks that have been claimed for the specified node IDs.
    ///
    /// This method fetches all stack records from the `stacks` table where the `selected_node_id`
    /// matches any of the provided node IDs and the stack is marked as claimed (`is_claimed = true`).
    ///
    /// # Arguments
    ///
    /// * `node_small_ids` - A slice of node IDs to fetch claimed stacks for.
    ///
    /// # Returns
    ///
    /// - `Result<Vec<Stack>>`: A result containing either:
    ///   - `Ok(Vec<Stack>)`: A vector of `Stack` objects representing all claimed stacks found.
    ///   - `Err(AtomaStateManagerError)`: An error if the database query fails or if there's an issue parsing the results.
    ///
    /// # Errors
    ///
    /// This function will return an error if:
    /// - The database query fails to execute.
    /// - There's an issue converting the database rows into `Stack` objects.
    ///
    /// # Example
    ///
    /// ```rust,ignore
    /// use atoma_node::atoma_state::{AtomaStateManager, Stack};
    ///
    /// async fn get_claimed_stacks(state_manager: &AtomaStateManager) -> Result<Vec<Stack>, AtomaStateManagerError> {
    ///     let node_ids = &[1, 2, 3]; // IDs of nodes to fetch claimed stacks for
    ///     state_manager.get_claimed_stacks(node_ids).await
    /// }
    /// ```
    #[instrument(level = "trace", skip_all, fields(?node_small_ids))]
    pub async fn get_claimed_stacks(
        &self,
        node_small_ids: &[i64],
    ) -> Result<Vec<StackSettlementTicket>> {
        let mut query_builder = build_query_with_in(
            "SELECT * FROM stack_settlement_tickets",
            "selected_node_id",
            node_small_ids,
            Some("is_claimed = true"),
        );

        let stacks = query_builder.build().fetch_all(&self.db).await?;

        stacks
            .into_iter()
            .map(|row| StackSettlementTicket::from_row(&row).map_err(AtomaStateManagerError::from))
            .collect()
    }

    /// Retrieves all stack attestation disputes for a given stack and attestation node.
    ///
    /// This method fetches all disputes from the `stack_attestation_disputes` table
    /// that match the provided `stack_small_id` and `attestation_node_id`.
    ///
    /// # Arguments
    ///
    /// * `stack_small_id` - The unique small identifier of the stack.
    /// * `attestation_node_id` - The ID of the attestation node.
    ///
    /// # Returns
    ///
    /// - `Result<Vec<StackAttestationDispute>>`: A result containing either:
    ///   - `Ok(Vec<StackAttestationDispute>)`: A vector of `StackAttestationDispute` objects representing all disputes found.
    ///   - `Err(AtomaStateManagerError)`: An error if the database query fails or if there's an issue parsing the results.
    ///
    /// # Errors
    ///
    /// This function will return an error if:
    /// - The database query fails to execute.
    /// - There's an issue converting the database rows into `StackAttestationDispute` objects.
    ///
    /// # Example
    ///
    /// ```rust,ignore
    /// use atoma_node::atoma_state::{AtomaStateManager, StackAttestationDispute};
    ///
    /// async fn get_disputes(state_manager: &AtomaStateManager) -> Result<Vec<StackAttestationDispute>, AtomaStateManagerError> {
    ///     let stack_small_id = 1;
    ///     let attestation_node_id = 42;
    ///     state_manager.get_stack_attestation_disputes(stack_small_id, attestation_node_id).await
    /// }
    /// ```
    #[instrument(level = "trace", skip_all, fields(%stack_small_id, %attestation_node_id))]
    pub async fn get_stack_attestation_disputes(
        &self,
        stack_small_id: i64,
        attestation_node_id: i64,
    ) -> Result<Vec<StackAttestationDispute>> {
        let disputes = sqlx::query(
            "SELECT * FROM stack_attestation_disputes 
                WHERE stack_small_id = $1 AND attestation_node_id = $2",
        )
        .bind(stack_small_id)
        .bind(attestation_node_id)
        .fetch_all(&self.db)
        .await?;

        disputes
            .into_iter()
            .map(|row| {
                StackAttestationDispute::from_row(&row).map_err(AtomaStateManagerError::from)
            })
            .collect()
    }

    /// Retrieves all attestation disputes filed against the specified nodes.
    ///
    /// This method fetches all disputes from the `stack_attestation_disputes` table where the
    /// specified nodes are the original nodes being disputed against (i.e., where they are
    /// listed as `original_node_id`).
    ///
    /// # Arguments
    ///
    /// * `node_small_ids` - A slice of node IDs to check for disputes against.
    ///
    /// # Returns
    ///
    /// - `Result<Vec<StackAttestationDispute>>`: A result containing either:
    ///   - `Ok(Vec<StackAttestationDispute>)`: A vector of all disputes found against the specified nodes.
    ///   - `Err(AtomaStateManagerError)`: An error if the database query fails or if there's an issue parsing the results.
    ///
    /// # Errors
    ///
    /// This function will return an error if:
    /// - The database query fails to execute.
    /// - There's an issue converting the database rows into `StackAttestationDispute` objects.
    ///
    /// # Example
    ///
    /// ```rust,ignore
    /// use atoma_node::atoma_state::{AtomaStateManager, StackAttestationDispute};
    ///
    /// async fn get_disputes(state_manager: &AtomaStateManager) -> Result<Vec<StackAttestationDispute>, AtomaStateManagerError> {
    ///     let node_ids = &[1, 2, 3]; // IDs of nodes to check for disputes against
    ///     state_manager.get_against_attestation_disputes(node_ids).await
    /// }
    /// ```
    #[instrument(level = "trace", skip_all, fields(?node_small_ids))]
    pub async fn get_against_attestation_disputes(
        &self,
        node_small_ids: &[i64],
    ) -> Result<Vec<StackAttestationDispute>> {
        let mut query_builder = build_query_with_in(
            "SELECT * FROM stack_attestation_disputes",
            "original_node_id",
            node_small_ids,
            None,
        );

        let disputes = query_builder.build().fetch_all(&self.db).await?;

        disputes
            .into_iter()
            .map(|row| {
                StackAttestationDispute::from_row(&row).map_err(AtomaStateManagerError::from)
            })
            .collect()
    }

    /// Retrieves all attestation disputes where the specified nodes are the attestation providers.
    ///
    /// This method fetches all disputes from the `stack_attestation_disputes` table where the
    /// specified nodes are the attestation providers (i.e., where they are listed as `attestation_node_id`).
    ///
    /// # Arguments
    ///
    /// * `node_small_ids` - A slice of node IDs to check for disputes where they are attestation providers.
    ///
    /// # Returns
    ///
    /// - `Result<Vec<StackAttestationDispute>>`: A result containing either:
    ///   - `Ok(Vec<StackAttestationDispute>)`: A vector of all disputes where the specified nodes are attestation providers.
    ///   - `Err(AtomaStateManagerError)`: An error if the database query fails or if there's an issue parsing the results.
    ///
    /// # Errors
    ///
    /// This function will return an error if:
    /// - The database query fails to execute.
    /// - There's an issue converting the database rows into `StackAttestationDispute` objects.
    ///
    /// # Example
    ///
    /// ```rust,ignore
    /// use atoma_node::atoma_state::{AtomaStateManager, StackAttestationDispute};
    ///
    /// async fn get_disputes(state_manager: &AtomaStateManager) -> Result<Vec<StackAttestationDispute>, AtomaStateManagerError> {
    ///     let node_ids = &[1, 2, 3]; // IDs of nodes to check for disputes as attestation providers
    ///     state_manager.get_own_attestation_disputes(node_ids).await
    /// }
    /// ```
    #[instrument(level = "trace", skip_all, fields(?node_small_ids))]
    pub async fn get_own_attestation_disputes(
        &self,
        node_small_ids: &[i64],
    ) -> Result<Vec<StackAttestationDispute>> {
        let mut query_builder = build_query_with_in(
            "SELECT * FROM stack_attestation_disputes",
            "attestation_node_id",
            node_small_ids,
            None,
        );

        let disputes = query_builder.build().fetch_all(&self.db).await?;

        disputes
            .into_iter()
            .map(|row| {
                StackAttestationDispute::from_row(&row).map_err(AtomaStateManagerError::from)
            })
            .collect()
    }

    /// Inserts a new stack attestation dispute into the database.
    ///
    /// This method adds a new entry to the `stack_attestation_disputes` table with the provided dispute information.
    ///
    /// # Arguments
    ///
    /// * `stack_attestation_dispute` - A `StackAttestationDispute` struct containing all the information about the dispute to be inserted.
    ///
    /// # Returns
    ///
    /// - `Result<()>`: A result indicating success (Ok(())) or failure (Err(AtomaStateManagerError)).
    ///
    /// # Errors
    ///
    /// This function will return an error if:
    /// - The database query fails to execute.
    /// - There's a constraint violation (e.g., duplicate primary key).
    ///
    /// # Example
    ///
    /// ```rust,ignore
    /// use atoma_node::atoma_state::{AtomaStateManager, StackAttestationDispute};
    ///
    /// async fn add_dispute(state_manager: &AtomaStateManager, dispute: StackAttestationDispute) -> Result<(), AtomaStateManagerError> {
    ///     state_manager.insert_stack_attestation_dispute(dispute).await
    /// }
    /// ```
    #[instrument(
        level = "trace",
        skip_all,
        fields(stack_small_id = %stack_attestation_dispute.stack_small_id,
            attestation_node_id = %stack_attestation_dispute.attestation_node_id,
            original_node_id = %stack_attestation_dispute.original_node_id)
    )]
    pub async fn insert_stack_attestation_dispute(
        &self,
        stack_attestation_dispute: StackAttestationDispute,
    ) -> Result<()> {
        sqlx::query(
            "INSERT INTO stack_attestation_disputes 
                (stack_small_id, attestation_commitment, attestation_node_id, original_node_id, original_commitment) 
                VALUES ($1, $2, $3, $4, $5)",
        )
            .bind(stack_attestation_dispute.stack_small_id)
            .bind(stack_attestation_dispute.attestation_commitment)
            .bind(stack_attestation_dispute.attestation_node_id)
            .bind(stack_attestation_dispute.original_node_id)
            .bind(stack_attestation_dispute.original_commitment)
            .execute(&self.db)
            .await?;

        Ok(())
    }

    /// Stores the public address of a node in the database.
    ///
    /// This method updates the public address of a node in the `nodes` table.
    ///
    /// # Arguments
    ///
    /// * `small_id` - The unique small identifier of the node.
    /// * `address` - The public address of the node.
    /// * `country` - The country of the node.
    ///
    /// # Returns
    ///
    /// - `Result<()>`: A result indicating success (Ok(())) or failure (Err(AtomaStateManagerError)).
    ///
    /// # Errors
    ///
    /// This function will return an error if:
    /// - The database query fails to execute.
    ///
    /// # Example
    ///
    /// ```rust,ignore
    /// use atoma_node::atoma_state::AtomaStateManager;
    ///
    /// async fn update_address(state_manager: &AtomaStateManager, small_id: i64, address: String, country:String) -> Result<(), AtomaStateManagerError> {
    ///    state_manager.update_node_public_address(small_id, address, country).await
    /// }
    /// ```
    #[instrument(level = "trace", skip_all, fields(%small_id, %address))]
    pub async fn update_node_public_address(
        &self,
        small_id: i64,
        address: String,
        country: String,
    ) -> Result<()> {
        sqlx::query("UPDATE nodes SET public_address = $2, country = $3 WHERE node_small_id = $1")
            .bind(small_id)
            .bind(address)
            .bind(country)
            .execute(&self.db)
            .await?;
        Ok(())
    }

    /// Retrieves the public address of a node from the database.
    ///
    /// This method fetches the public address of a node from the `nodes` table.
    ///
    /// # Arguments
    ///
    /// * `small_id` - The unique small identifier of the node.
    ///
    /// # Returns
    ///
    /// - `Result<Option<String>>`: A result containing either:
    ///   - `Ok(Some(String))`: The public address of the node.
    ///   - `Ok(None)`: If the node is not found.
    ///   - `Err(AtomaStateManagerError)`: An error if the database query fails.
    ///
    /// # Errors
    ///
    /// This function will return an error if:
    /// - The database query fails to execute.
    ///
    /// # Example
    ///
    /// ```rust,ignore
    /// use atoma_node::atoma_state::AtomaStateManager;
    ///
    /// async fn get_address(state_manager: &AtomaStateManager, small_id: i64) -> Result<Option<String>, AtomaStateManagerError> {
    ///    state_manager.get_node_public_address(small_id).await
    /// }    
    /// ```
    #[instrument(level = "trace", skip_all, fields(%small_id))]
    pub async fn get_node_public_address(&self, small_id: i64) -> Result<Option<String>> {
        let address =
            sqlx::query_scalar("SELECT public_address FROM nodes WHERE node_small_id = $1")
                .bind(small_id)
                .fetch_optional(&self.db)
                .await?;
        Ok(address)
    }

    /// Retrieves the public address and small ID of the node associated with a specific stack.
    ///
    /// This method performs a JOIN between the `stacks` and `nodes` tables to fetch the node's
    /// public address and small ID based on the stack's selected node.
    ///
    /// # Arguments
    ///
    /// * `stack_small_id` - The unique small identifier of the stack.
    ///
    /// # Returns
    ///
    /// - `Result<(Option<String>, i64)>`: A result containing either:
    ///   - `Ok((Option<String>, i64))`: A tuple containing:
    ///     - The node's public address (if set) or None
    ///     - The node's small ID
    ///   - `Err(AtomaStateManagerError)`: An error if:
    ///     - The database query fails
    ///     - The specified stack is not found
    ///
    /// # Errors
    ///
    /// This function will return an error if:
    /// - The database query fails to execute
    /// - The specified stack does not exist (`AtomaStateManagerError::StackNotFound`)
    ///
    /// # Example
    ///
    /// ```rust,ignore
    /// use atoma_node::atoma_state::AtomaStateManager;
    ///
    /// async fn get_node_info(state_manager: &AtomaStateManager) -> Result<(), AtomaStateManagerError> {
    ///     let stack_small_id = 1;
    ///     let (public_address, node_small_id) = state_manager
    ///         .get_node_public_url_and_small_id(stack_small_id)
    ///         .await?;
    ///     
    ///     println!("Node {} has public address: {:?}", node_small_id, public_address);
    ///     Ok(())
    /// }
    /// ```
    #[instrument(level = "trace", skip_all, fields(%stack_small_id))]
    pub async fn get_node_public_url_and_small_id(
        &self,
        stack_small_id: i64,
    ) -> Result<(Option<String>, i64)> {
        let result = sqlx::query_as::<_, (Option<String>, i64)>(
            "SELECT n.public_address, n.node_small_id 
             FROM stacks s
             JOIN nodes n ON s.selected_node_id = n.node_small_id 
             WHERE s.stack_small_id = $1",
        )
        .bind(stack_small_id)
        .fetch_optional(&self.db)
        .await?
        .ok_or(AtomaStateManagerError::StackNotFound)?;

        Ok(result)
    }

    /// Retrieves the sui address of a node from the database.
    ///
    /// This method fetches the sui address of a node from the `nodes` table.
    ///
    /// # Arguments
    ///
    /// * `small_id` - The unique small identifier of the node.
    ///
    /// # Returns
    ///
    /// - `Result<Option<String>>`: A result containing either:
    ///   - `Ok(Some(String))`: The sui address of the node.
    ///   - `Ok(None)`: If the node does not have a sui address.
    ///   - `Err(AtomaStateManagerError)`: An error if the database query fails.
    ///
    /// # Errors
    ///
    /// This function will return an error if:
    /// - The database query fails to execute.
    ///
    /// # Example
    ///
    /// ```rust,ignore
    /// use atoma_node::atoma_state::AtomaStateManager;
    ///
    /// async fn get_address(state_manager: &AtomaStateManager, small_id: i64) -> Result<Option<String>, AtomaStateManagerError> {
    ///    state_manager.get_node_sui_address(small_id).await
    /// }    
    /// ```
    #[instrument(level = "trace", skip_all, fields(%small_id))]
    pub async fn get_node_sui_address(&self, small_id: i64) -> Result<Option<String>> {
        let address = sqlx::query_scalar("SELECT sui_address FROM nodes WHERE node_small_id = $1")
            .bind(small_id)
            .fetch_optional(&self.db)
            .await?;
        Ok(address)
    }

    /// Updates the throughput performance of a node.
    ///
    /// This method updates the `node_throughput_performance` table with the throughput performance of a node.
    ///
    /// # Arguments
    ///
    /// * `node_small_id` - The unique small identifier of the node.
    /// * `input_tokens` - The number of input tokens processed by the node.
    /// * `output_tokens` - The number of output tokens processed by the node.
    /// * `time` - The time taken to process the tokens.
    ///
    /// # Returns
    ///
    /// - `Result<()>`: A result indicating success (Ok(())) or failure (Err(AtomaStateManagerError)).
    ///
    /// # Errors
    ///
    /// This function will return an error if:
    /// - The database query fails to execute.
    ///
    /// # Example
    ///
    /// ```rust,ignore
    /// use atoma_node::atoma_state::AtomaStateManager;
    ///
    /// async fn update_performance(state_manager: &AtomaStateManager, node_small_id: i64, input_tokens: i64, output_tokens: i64, time: f64) -> Result<(), AtomaStateManagerError> {
    ///    state_manager.update_node_throughput_performance(node_small_id, input_tokens, output_tokens, time).await
    /// }
    /// ```
    #[instrument(level = "trace", skip_all, fields(%node_small_id, %input_tokens, %output_tokens, %time))]
    pub async fn update_node_throughput_performance(
        &self,
        node_small_id: i64,
        input_tokens: i64,
        output_tokens: i64,
        time: f64,
    ) -> Result<()> {
        sqlx::query(
            "INSERT INTO node_throughput_performance 
                (node_small_id, queries, input_tokens, output_tokens, time) 
                VALUES ($1, $2, $3, $4, $5) 
                ON CONFLICT (node_small_id)
                DO UPDATE SET queries = node_throughput_performance.queries + EXCLUDED.queries, 
                              input_tokens = node_throughput_performance.input_tokens + EXCLUDED.input_tokens,
                              output_tokens = node_throughput_performance.output_tokens + EXCLUDED.output_tokens,
                              time = node_throughput_performance.time + EXCLUDED.time",
        )
        .bind(node_small_id)
        .bind(1)
        .bind(input_tokens)
        .bind(output_tokens)
        .bind(time)
        .execute(&self.db)
        .await?;
        Ok(())
    }

    /// Updates the prefill performance of a node.
    ///
    /// This method updates the `node_prefill_performance` table with the prefill performance of a node.
    ///
    /// # Arguments
    ///
    /// * `node_small_id` - The unique small identifier of the node.
    /// * `input_tokens` - The number of input tokens processed by the node.
    /// * `output_tokens` - The number of output tokens processed by the node.
    /// * `time` - The time taken to process the tokens.
    ///
    /// # Returns
    ///
    /// - `Result<()>`: A result indicating success (Ok(())) or failure (Err(AtomaStateManagerError)).
    ///
    /// # Errors
    ///
    /// This function will return an error if:
    /// - The database query fails to execute.
    ///
    /// # Example
    ///
    /// ```rust,ignore
    /// use atoma_node::atoma_state::AtomaStateManager;
    ///
    /// async fn update_performance(state_manager: &AtomaStateManager, node_small_id: i64, input_tokens: i64, output_tokens: i64, time: f64) -> Result<(), AtomaStateManagerError> {
    ///    state_manager.update_node_prefill_performance(node_small_id, input_tokens, output_tokens, time).await
    /// }
    /// ```
    #[instrument(level = "trace", skip_all, fields(%node_small_id, %tokens, %time))]
    pub async fn update_node_prefill_performance(
        &self,
        node_small_id: i64,
        tokens: i64,
        time: f64,
    ) -> Result<()> {
        sqlx::query(
            "INSERT INTO node_prefill_performance 
                (node_small_id, queries, tokens, time) 
                VALUES ($1, $2, $3, $4) 
                ON CONFLICT (node_small_id)
                DO UPDATE SET queries = node_prefill_performance.queries + EXCLUDED.queries, 
                              tokens = node_prefill_performance.tokens + EXCLUDED.tokens,
                              time = node_prefill_performance.time + EXCLUDED.time",
        )
        .bind(node_small_id)
        .bind(1)
        .bind(tokens)
        .bind(time)
        .execute(&self.db)
        .await?;
        Ok(())
    }

    /// Updates the decode performance of a node.
    ///
    /// This method updates the `node_decode_performance` table with the decode performance of a node.
    ///
    /// # Arguments
    ///
    /// * `node_small_id` - The unique small identifier of the node.
    /// * `input_tokens` - The number of input tokens processed by the node.
    /// * `output_tokens` - The number of output tokens processed by the node.
    /// * `time` - The time taken to process the tokens.
    ///
    /// # Returns
    ///
    /// - `Result<()>`: A result indicating success (Ok(())) or failure (Err(AtomaStateManagerError)).
    ///
    /// # Errors
    ///
    /// This function will return an error if:
    /// - The database query fails to execute.
    ///
    /// # Example
    ///
    /// ```rust,ignore
    /// use atoma_node::atoma_state::AtomaStateManager;
    ///
    /// async fn update_performance(state_manager: &AtomaStateManager, node_small_id: i64, input_tokens: i64, output_tokens: i64, time: f64) -> Result<(), AtomaStateManagerError> {
    ///    state_manager.update_node_decode_performance(node_small_id, input_tokens, output_tokens, time).await
    /// }
    /// ```
    #[instrument(level = "trace", skip_all, fields(%node_small_id, %tokens, %time))]
    pub async fn update_node_decode_performance(
        &self,
        node_small_id: i64,
        tokens: i64,
        time: f64,
    ) -> Result<()> {
        sqlx::query(
            "INSERT INTO node_decode_performance 
                (node_small_id, queries, tokens, time) 
                VALUES ($1, $2, $3, $4) 
                ON CONFLICT (node_small_id)
                DO UPDATE SET queries = node_decode_performance.queries + EXCLUDED.queries, 
                              tokens = node_decode_performance.tokens + EXCLUDED.tokens,
                              time = node_decode_performance.time + EXCLUDED.time",
        )
        .bind(node_small_id)
        .bind(1)
        .bind(tokens)
        .bind(time)
        .execute(&self.db)
        .await?;
        Ok(())
    }

    /// Updates the latency performance of a node.
    ///
    /// This method updates the `node_latency_performance` table with the latency performance of a node.
    ///
    /// # Arguments
    ///
    /// * `node_small_id` - The unique small identifier of the node.
    /// * `latency` - The latency of the node.
    ///
    /// # Returns
    ///
    /// - `Result<()>`: A result indicating success (Ok(())) or failure (Err(AtomaStateManagerError)).
    ///
    /// # Errors
    ///
    /// This function will return an error if:
    /// - The database query fails to execute.
    ///
    /// # Example
    ///
    /// ```rust,ignore
    /// use atoma_node::atoma_state::AtomaStateManager;
    ///
    /// async fn update_latency_performance(state_manager: &AtomaStateManager, node_small_id: i64, latency: f64) -> Result<(), AtomaStateManagerError> {
    ///    state_manager.update_node_latency_performance(node_small_id, latency).await
    /// }
    /// ```
    #[instrument(level = "trace", skip_all, fields(%node_small_id, %latency))]
    pub async fn update_node_latency_performance(
        &self,
        node_small_id: i64,
        latency: f64,
    ) -> Result<()> {
        sqlx::query(
            "INSERT INTO node_latency_performance 
                (node_small_id, queries, latency) 
                VALUES ($1, $2, $3) 
                ON CONFLICT (node_small_id)
                DO UPDATE SET queries = node_latency_performance.queries + EXCLUDED.queries,
                              latency = node_latency_performance.latency + EXCLUDED.latency",
        )
        .bind(node_small_id)
        .bind(1)
        .bind(latency)
        .execute(&self.db)
        .await?;
        Ok(())
    }

    /// Records or updates a key rotation event for a specific epoch in the database.
    ///
    /// This method tracks cryptographic key rotation events by maintaining a counter for each epoch.
    /// It uses an "upsert" operation, meaning it will either:
    /// - Insert a new record if no rotation exists for the given epoch
    /// - Update the existing record if a rotation was already recorded for that epoch
    ///
    /// # Arguments
    ///
    /// * `epoch` - The epoch number when the key rotation occurred
    /// * `key_rotation_counter` - The cumulative number of key rotations that have occurred
    ///
    /// # Returns
    ///
    /// - `Result<()>`: A result indicating success (Ok(())) or failure (Err(AtomaStateManagerError))
    ///
    /// # Errors
    ///
    /// This function will return an error if:
    /// - The database query fails to execute
    /// - There's a connection issue with the database
    ///
    /// # Example
    ///
    /// ```rust,ignore
    /// use atoma_node::atoma_state::AtomaStateManager;
    ///
    /// async fn rotate_keys(state_manager: &AtomaStateManager) -> Result<(), AtomaStateManagerError> {
    ///     let current_epoch = 100;
    ///     let rotation_counter = 5;
    ///     
    ///     state_manager.insert_new_key_rotation(current_epoch, rotation_counter).await
    /// }
    /// ```
    ///
    /// # Security Considerations
    ///
    /// This method is part of the system's cryptographic key management infrastructure and helps:
    /// - Maintain an audit trail of key rotation events
    /// - Verify compliance with key rotation policies
    /// - Track the frequency of key rotations per epoch
    #[instrument(level = "trace", skip_all, fields(%epoch, %key_rotation_counter))]
    pub async fn insert_new_key_rotation(
        &self,
        epoch: i64,
        key_rotation_counter: i64,
    ) -> Result<()> {
        sqlx::query(
            "INSERT INTO key_rotations (epoch, key_rotation_counter) VALUES ($1, $2)
            ON CONFLICT (epoch)
            DO UPDATE SET key_rotation_counter = EXCLUDED.key_rotation_counter",
        )
        .bind(epoch)
        .bind(key_rotation_counter)
        .execute(&self.db)
        .await?;
        Ok(())
    }

    /// Updates or inserts a node's public key and associated information in the database.
    ///
    /// This method updates the `node_public_keys` table with new information for a specific node. If an entry
    /// for the node already exists, it updates the existing record. Otherwise, it creates a new record.
    ///
    /// # Arguments
    ///
    /// * `node_id` - The unique small identifier of the node.
    /// * `epoch` - The current epoch number when the update occurs.
    /// * `node_badge_id` - The badge identifier associated with the node.
    /// * `new_public_key` - The new public key to be stored for the node.
    /// * `tee_remote_attestation_bytes` - The TEE (Trusted Execution Environment) remote attestation data as bytes.
    ///
    /// # Returns
    ///
    /// - `Result<()>`: A result indicating success (`Ok(())`) or failure (`Err(AtomaStateManagerError)`).
    ///
    /// # Errors
    ///
    /// This function will return an error if:
    /// - The database query fails to execute
    /// - There's a connection issue with the database
    ///
    /// # Example
    ///
    /// ```rust,ignore
    /// use atoma_node::atoma_state::AtomaStateManager;
    ///
    /// async fn update_key(state_manager: &AtomaStateManager) -> Result<(), AtomaStateManagerError> {
    ///     let node_id = 1;
    ///     let epoch = 100;
    ///     let node_badge_id = "badge123".to_string();
    ///     let new_public_key = "pk_abc123...".to_string();
    ///     let attestation_bytes = vec![1, 2, 3, 4];
    ///
    ///     state_manager.update_node_public_key(
    ///         node_id,
    ///         epoch,
    ///         node_badge_id,
    ///         new_public_key,
    ///         attestation_bytes
    ///     ).await
    /// }
    /// ```
    #[instrument(level = "trace", skip_all, fields(%node_id, %epoch))]
    pub async fn update_node_public_key(
        &self,
        node_id: i64,
        epoch: i64,
        key_rotation_counter: i64,
        new_public_key: Vec<u8>,
        tee_remote_attestation_bytes: Vec<u8>,
        is_valid: bool,
    ) -> Result<()> {
        sqlx::query(
            "INSERT INTO node_public_keys (node_small_id, epoch, key_rotation_counter, public_key, tee_remote_attestation_bytes, is_valid) VALUES ($1, $2, $3, $4, $5, $6)
                ON CONFLICT (node_small_id)
                DO UPDATE SET epoch = $2, 
                              key_rotation_counter = $3,
                              public_key = $4, 
                              tee_remote_attestation_bytes = $5,
                              is_valid = $6",
        )
        .bind(node_id)
        .bind(epoch)
        .bind(key_rotation_counter)
        .bind(new_public_key)
        .bind(tee_remote_attestation_bytes)
        .bind(is_valid)
        .execute(&self.db)
        .await?;
        Ok(())
    }

    /// Retrieves the X25519 public key for a selected node.
    ///
    /// This method retrieves the X25519 public key for a specific node from the `node_public_keys` table.
    ///
    /// # Arguments
    ///
    /// * `selected_node_id` - The unique small identifier of the node.
    ///
    /// # Returns
    ///
    /// - `Result<Option<String>>`: A result containing the X25519 public key if found, or None if not found.
    #[instrument(level = "trace", skip_all, fields(%selected_node_id))]
    pub async fn get_selected_node_x25519_public_key(
        &self,
        selected_node_id: i64,
    ) -> Result<Option<Vec<u8>>> {
        let public_key =
            sqlx::query("SELECT public_key FROM node_public_keys WHERE node_small_id = $1")
                .bind(selected_node_id)
                .fetch_optional(&self.db)
                .await?;
        Ok(public_key.map(|row| row.get::<Vec<u8>, _>("public_key")))
    }

    /// Insert new node into the database.
    ///
    /// This method inserts a new node into the `nodes` table.
    ///
    /// # Arguments
    ///
    /// * `node_small_id` - The unique small identifier of the node.
    /// * `sui_address` - The sui address of the node.
    ///
    /// # Returns
    ///
    /// - `Result<()>`: A result indicating success (Ok(())) or failure (Err(AtomaStateManagerError)).
    #[instrument(level = "trace", skip(self))]
    pub async fn insert_new_node(&self, node_small_id: i64, sui_address: String) -> Result<()> {
        sqlx::query("INSERT INTO nodes (node_small_id, sui_address) VALUES ($1, $2)")
            .bind(node_small_id)
            .bind(sui_address)
            .execute(&self.db)
            .await?;
        Ok(())
    }

    /// Registers or updates a node's public URL in the database.
    ///
    /// This method updates the `nodes` table with a node's public URL and timestamp. Since nodes must first
    /// register on the network before registering their public URL, this method implements a retry mechanism
    /// to handle race conditions where the node registration event hasn't been processed yet.
    ///
    /// # Arguments
    ///
    /// * `node_small_id` - The unique small identifier of the node.
    /// * `public_url` - The public URL where the node can be reached.
    /// * `timestamp` - The Unix timestamp when this registration/update occurred.
    ///
    /// # Returns
    ///
    /// - `Result<()>`: A result indicating success (`Ok(())`) or failure (`Err(AtomaStateManagerError)`).
    ///
    /// # Errors
    ///
    /// This function will return an error if:
    /// - The database query fails to execute.
    /// - After 3 retries, the node is still not found in the database (`AtomaStateManagerError::NodeNotFound`).
    ///
    /// # Retries
    ///
    /// The method will retry the update operation up to 3 times with a 500ms delay between attempts if the
    /// node is not found. This helps handle race conditions where the node registration event hasn't been
    /// processed yet.
    ///
    /// # Example
    ///
    /// ```rust,ignore
    /// use atoma_node::atoma_state::AtomaStateManager;
    ///
    /// async fn register_url(state_manager: &AtomaStateManager) -> Result<(), AtomaStateManagerError> {
    ///     let node_small_id = 1;
    ///     let public_url = "https://node1.example.com".to_string();
    ///     let timestamp = chrono::Utc::now().timestamp();
    ///
    ///     state_manager.register_node_public_url(node_small_id, public_url, timestamp).await
    /// }
    /// ```
    #[instrument(level = "trace", skip(self))]
    pub async fn register_node_public_url(
        &self,
        node_small_id: i64,
        public_url: String,
        timestamp: i64,
    ) -> Result<()> {
        // NOTE: We expect that the `nodes` already contains the entry for the current `node_small_id`
        // as each is supposed to first register on the network and only then register the public url,
        // with its available registration metadata (i.e. the `node_small_id`). The only exception
        // is the case when the node registration event was not received yet. In this case, we should
        // retry after some short delay.
        //
        // It might the (likely malicious) case that a node is publishing an url with a previous timestamp
        // to overwrite the previous url. In this case, all the retries will fail, but this is probably
        // fine.
        const NUM_RETRIES: i32 = 3;
        let mut retries = 0;

        loop {
            let result = sqlx::query(
                "UPDATE nodes 
                    SET public_address = $2, 
                        timestamp = $3 
                    WHERE node_small_id = $1 
                    AND (timestamp IS NULL OR timestamp < $3)",
            )
            .bind(node_small_id)
            .bind(&public_url)
            .bind(timestamp)
            .execute(&self.db)
            .await?;
            if result.rows_affected() == 0 {
                if retries >= NUM_RETRIES {
                    return Err(AtomaStateManagerError::NodeNotFound);
                }
                retries += 1;
                tokio::time::sleep(tokio::time::Duration::from_millis(500)).await;
            } else {
                break;
            }
        }

        Ok(())
    }

    /// Verifies the ownership of a node's small ID by checking the Sui address.
    ///
    /// This method fetches the node's small ID from the database and checks if the provided Sui address
    /// matches the address stored in the database.
    ///
    /// # Arguments
    ///
    /// * `node_small_id` - The small ID of the node to verify.
    /// * `sui_address` - The Sui address to verify against the node's small ID.
    ///
    /// # Returns
    ///
    /// - `Result<()>`: A result indicating success (Ok(())) or failure (Err(AtomaStateManagerError)).
    ///
    /// # Errors
    ///
    /// This function will return an error if the database query fails to execute.
    #[tracing::instrument(
        level = "trace",
        skip_all,
        fields(node_small_id = %node_small_id, sui_address = %sui_address)
    )]
    pub async fn verify_node_small_id_ownership(
        &self,
        node_small_id: i64,
        sui_address: String,
    ) -> Result<()> {
        let exists = sqlx::query(
            "SELECT EXISTS(SELECT 1 FROM nodes WHERE node_small_id = $1 AND public_address = $2)",
        )
        .bind(node_small_id as i64)
        .bind(sui_address)
        .fetch_one(&self.db)
        .await?
        .get::<bool, _>(0);

        if !exists {
            return Err(AtomaStateManagerError::NodeSmallIdOwnershipVerificationFailed);
        }

        Ok(())
    }

    /// Get the user_id by username and password.
    ///
    /// This method queries the `users` table to get the user_id by username and password.
    ///
    /// # Arguments
    ///
    /// * `username` - The username of the user.
    /// * `hashed_password` - The hashed password of the user.
    ///
    /// # Returns
    ///
    /// - `Result<Option<i64>>`: A result containing either:
    ///   - `Ok(Some(i64))`: The user_id of the user.
    ///   - `Ok(None)`: If the user is not found.
    ///   - `Err(AtomaStateManagerError)`: An error if the database query fails.
    ///
    /// # Errors
    ///
    /// This function will return an error if:
    /// - The database query fails to execute.
    ///
    /// # Example
    ///
    /// ```rust,ignore
    /// use atoma_node::atoma_state::AtomaStateManager;
    ///
    /// async fn get_user_id(state_manager: &AtomaStateManager, username: &str, hashed_password: &str) -> Result<Option<i64>, AtomaStateManagerError> {
    ///    state_manager.get_user_id_by_username_password(username, hashed_password).await
    /// }
    /// ```
    #[instrument(level = "trace", skip(self))]
    pub async fn get_user_id_by_username_password(
        &self,
        username: &str,
        hashed_password: &str,
    ) -> Result<Option<i64>> {
        let user = sqlx::query("SELECT id FROM users WHERE username = $1 AND password_hash = $2")
            .bind(username)
            .bind(hashed_password)
            .fetch_optional(&self.db)
            .await?;

        Ok(user.map(|user| user.get("id")))
    }

    /// Check if the refresh_token_hash is valid for the user.
    ///
    /// This method checks if the refresh token hash is valid for the user by querying the `refresh_tokens` table.
    ///
    /// # Arguments
    ///
    /// * `user_id` - The unique identifier of the user.
    /// * `refresh_token_hash` - The refresh token hash to check.
    ///
    /// # Returns
    ///
    /// - `Result<bool>`: A result indicating whether the refresh token is valid for the user.
    ///
    /// # Errors
    ///
    /// This function will return an error if:
    /// - The database query fails to execute.
    ///
    /// # Example
    ///
    /// ```rust,ignore
    /// use atoma_node::atoma_state::AtomaStateManager;
    ///
    /// async fn is_token_valid(state_manager: &AtomaStateManager, user_id: i64, refresh_token_hash: &str) -> Result<bool> {
    ///   state_manager.is_refresh_token_valid(user_id, refresh_token_hash).await
    /// }
    /// ```
    #[instrument(level = "trace", skip(self))]
    pub async fn is_refresh_token_valid(
        &self,
        user_id: i64,
        refresh_token_hash: &str,
    ) -> Result<bool> {
        let is_valid = sqlx::query(
            "SELECT EXISTS(SELECT 1 FROM refresh_tokens WHERE user_id = $1 AND token_hash = $2)",
        )
        .bind(user_id)
        .bind(refresh_token_hash)
        .fetch_one(&self.db)
        .await?;

        Ok(is_valid.get::<bool, _>(0))
    }

    /// Stores refresh token hash for the user.
    ///
    /// This method inserts a new refresh token hash into the `refresh_tokens` table for the specified user.
    ///
    /// # Arguments
    ///
    /// * `user_id` - The unique identifier of the user.
    /// * `refresh_token` - The refresh token to store.
    ///
    /// # Returns
    ///
    /// - `Result<()>`: A result indicating success (Ok(())) or failure (Err(AtomaStateManagerError)).
    ///
    /// # Errors
    ///
    /// This function will return an error if:
    /// - The database query fails to execute.
    ///
    /// # Example
    ///
    /// ```rust,ignore
    /// use atoma_node::atoma_state::AtomaStateManager;
    ///
    /// async fn store_token(state_manager: &AtomaStateManager, user_id: i64, refresh_token_hash: &str) -> Result<(), AtomaStateManagerError> {
    ///    state_manager.store_refresh_token(user_id, refresh_token_hash).await
    /// }
    /// ```
    #[instrument(level = "trace", skip(self))]
    pub async fn store_refresh_token(&self, user_id: i64, refresh_token_hash: &str) -> Result<()> {
        sqlx::query("INSERT INTO refresh_tokens (user_id, token_hash) VALUES ($1, $2)")
            .bind(user_id)
            .bind(refresh_token_hash)
            .execute(&self.db)
            .await?;
        Ok(())
    }

    /// Delete a refresh token hash for a user.
    ///
    /// This method deletes a refresh token hash from the `refresh_tokens` table for the specified user.
    ///
    /// # Arguments
    ///
    /// * `user_id` - The unique identifier of the user.
    /// * `refresh_token_hash` - The refresh token hash to delete.
    ///
    /// # Returns
    ///
    /// - `Result<()>`: A result indicating success (Ok(())) or failure (Err(AtomaStateManagerError)).
    ///
    /// # Errors
    ///
    /// This function will return an error if:
    /// - The database query fails to execute.
    ///
    /// # Example
    ///
    /// ```rust,ignore
    /// use atoma_node::atoma_state::AtomaStateManager;
    ///
    /// async fn delete_token(state_manager: &AtomaStateManager, user_id: i64, refresh_token_hash: &str) -> Result<(), AtomaStateManagerError> {
    ///   state_manager.delete_refresh_token(user_id, refresh_token_hash).await
    /// }
    /// ```
    #[instrument(level = "trace", skip(self))]
    pub async fn delete_refresh_token(&self, user_id: i64, refresh_token_hash: &str) -> Result<()> {
        sqlx::query("DELETE FROM refresh_tokens WHERE user_id = $1 AND token_hash = $2")
            .bind(user_id)
            .bind(refresh_token_hash)
            .execute(&self.db)
            .await?;
        Ok(())
    }

    /// Delete a api_token for a user.
    ///
    /// This method deletes a api token from the `api_tokens` table for the specified user.
    ///
    /// # Arguments
    ///
    /// * `user_id` - The unique identifier of the user.
    /// * `api_token` - The api token to delete.
    ///
    /// # Returns
    ///
    /// - `Result<()>`: A result indicating success (Ok(())) or failure (Err(AtomaStateManagerError)).
    ///
    /// # Errors
    ///
    /// This function will return an error if:
    /// - The database query fails to execute.
    ///
    /// # Example
    ///
    /// ```rust,ignore
    /// use atoma_node::atoma_state::AtomaStateManager;
    ///
    /// async fn delete_token(state_manager: &AtomaStateManager, user_id: i64, api_token: &str) -> Result<(), AtomaStateManagerError> {
    ///    state_manager.delete_api_token(user_id, api_token).await
    /// }
    /// ```
    #[instrument(level = "trace", skip(self))]
    pub async fn delete_api_token(&self, user_id: i64, api_token: &str) -> Result<()> {
        sqlx::query("DELETE FROM api_tokens WHERE user_id = $1 AND token = $2")
            .bind(user_id)
            .bind(api_token)
            .execute(&self.db)
            .await?;
        Ok(())
    }

    /// Checks if the api token is valid for the user.
    ///
    /// This method checks if the api token is valid for the user by querying the `api_tokens` table.
    ///
    /// # Arguments
    ///
    /// * `user_id` - The unique identifier of the user.
    /// * `api_token` - The api token to check.
    ///
    /// # Returns
    ///
    /// - `Result<bool>`: A result indicating whether the api token is valid for the user.
    ///
    /// # Errors
    ///
    /// This function will return an error if:
    /// - The database query fails to execute.
    ///
    /// # Example
    ///
    /// ```rust,ignore
    /// use atoma_node::atoma_state::AtomaStateManager;
    ///
    /// async fn is_token_valid(state_manager: &AtomaStateManager, user_id: i64, api_token: &str) -> Result<bool> {
    ///    state_manager.is_api_token_valid(user_id, api_token).await
    /// }
    /// ```
    #[instrument(level = "trace", skip(self))]
    pub async fn is_api_token_valid(&self, api_token: &str) -> Result<i64> {
        let is_valid = sqlx::query("SELECT user_id FROM api_tokens WHERE token = $1")
            .bind(api_token)
            .fetch_one(&self.db)
            .await?;

        Ok(is_valid.get::<i64, _>(0))
    }

    /// Stores a new api token for a user.
    ///
    /// This method inserts a new api token into the `api_tokens` table for the specified user.
    ///
    /// # Arguments
    ///
    /// * `user_id` - The unique identifier of the user.
    /// * `api_token` - The api token to store.
    ///
    /// # Returns
    ///
    /// - `Result<()>`: A result indicating success (Ok(())) or failure (Err(AtomaStateManagerError)).
    ///
    /// # Errors
    ///
    /// This function will return an error if:
    /// - The database query fails to execute.
    ///
    /// # Example
    ///
    /// ```rust,ignore
    /// use atoma_node::atoma_state::AtomaStateManager;
    ///
    /// async fn store_token(state_manager: &AtomaStateManager, user_id: i64, api_token: &str) -> Result<(), AtomaStateManagerError> {
    ///    state_manager.store_api_token(user_id, api_token).await
    /// }
    /// ```
    #[instrument(level = "trace", skip(self))]
    pub async fn store_api_token(&self, user_id: i64, api_token: &str) -> Result<()> {
        sqlx::query("INSERT INTO api_tokens (user_id, token) VALUES ($1, $2)")
            .bind(user_id)
            .bind(api_token)
            .execute(&self.db)
            .await?;
        Ok(())
    }

    /// Retrieves all API tokens for a user.
    ///
    /// This method fetches all API tokens from the `api_tokens` table for the specified user.
    ///
    /// # Arguments
    ///
    /// * `user_id` - The unique identifier of the user.
    ///
    /// # Returns
    ///
    /// - `Result<Vec<String>>`: A result containing either:
    ///
    /// # Errors
    ///
    /// This function will return an error if:
    /// - The database query fails to execute.
    ///
    /// # Example
    ///
    /// ```rust,ignore
    /// use atoma_node::atoma_state::AtomaStateManager;
    ///
    /// async fn get_tokens(state_manager: &AtomaStateManager, user_id: i64) -> Result<Vec<String>, AtomaStateManagerError> {
    ///    state_manager.get_api_tokens_for_user(user_id).await
    /// }
    /// ```
    #[instrument(level = "trace", skip(self))]
    pub async fn get_api_tokens_for_user(&self, user_id: i64) -> Result<Vec<String>> {
        let tokens = sqlx::query("SELECT token FROM api_tokens WHERE user_id = $1")
            .bind(user_id)
            .fetch_all(&self.db)
            .await?;

        Ok(tokens.into_iter().map(|row| row.get("token")).collect())
    }

    /// Get compute units processed for the last `last_hours` hours.
    ///
    /// This method fetches the compute units processed for the last `last_hours` hours from the `stats_compute_units_processed` table.
    ///
    /// # Arguments
    ///
    /// * `last_hours` - The number of hours to fetch the compute units processed for.
    ///
    /// # Returns
    ///
    /// - `Result<Vec<ComputedUnitsProcessedResponse>>`: A result containing either:
    ///   - `Ok(Vec<ComputedUnitsProcessedResponse>)`: The compute units processed for the last `last_hours` hours.
    ///   - `Err(AtomaStateManagerError)`: An error if the database query fails.
    ///
    /// # Errors
    ///
    /// This function will return an error if:
    /// - The database query fails to execute.
    ///
    /// # Example
    ///
    /// ```rust,ignore
    /// use atoma_node::atoma_state::AtomaStateManager;
    ///
    /// async fn get_compute_units_processed(state_manager: &AtomaStateManager, last_hours: usize) -> Result<Vec<ComputedUnitsProcessedResponse>, AtomaStateManagerError> {
    ///    state_manager.get_compute_units_processed(last_hours).await
    /// }
    /// ```
    #[instrument(level = "trace", skip(self))]
    pub async fn get_compute_units_processed(
        &self,
        last_hours: usize,
    ) -> Result<Vec<ComputedUnitsProcessedResponse>> {
        let timestamp = Utc::now();
        let start_timestamp = timestamp
            .checked_sub_signed(chrono::Duration::hours(last_hours as i64))
            .ok_or(AtomaStateManagerError::InvalidTimestamp)?;
        let performances_per_hour = sqlx::query("SELECT timestamp, model_name, amount, requests, time FROM stats_compute_units_processed WHERE timestamp >= $1 ORDER BY timestamp ASC, model_name ASC")
                        .bind(start_timestamp)
                        .fetch_all(&self.db)
                        .await?;
        performances_per_hour
            .into_iter()
            .map(|performance| {
                ComputedUnitsProcessedResponse::from_row(&performance)
                    .map_err(AtomaStateManagerError::from)
            })
            .collect()
    }

    /// Get balance for a user.
    ///
    /// This method fetches the balance for a user from the `balance` table.
    ///
    /// # Arguments
    ///
    /// * `user_id` - The unique identifier of the user.
    ///
    /// # Returns
    ///
    /// - `Result<i64>`: A result containing either:
    ///   - `Ok(i64)`: The balance for the user.
    ///   - `Err(AtomaStateManagerError)`: An error if the database query fails.
    ///
    /// # Errors
    ///
    /// This function will return an error if:
    ///
    /// - The database query fails to execute.
    ///
    /// # Example
    ///
    /// ```rust,ignore
    /// use atoma_node::atoma_state::AtomaStateManager;
    ///
    /// async fn get_balance(state_manager: &AtomaStateManager, user_id: i64) -> Result<i64, AtomaStateManagerError> {
    ///     state_manager.get_balance_for_user(user_id).await
    /// }
    /// ```
    #[instrument(level = "trace", skip(self))]
    pub async fn get_balance_for_user(&self, user_id: i64) -> Result<i64> {
        let balance = sqlx::query("SELECT usdc_balance FROM balance WHERE user_id = $1")
            .bind(user_id)
            .fetch_one(&self.db)
            .await?;

        Ok(balance.get::<i64, _>("usdc_balance"))
    }

    /// Get the user profile by user_id.
    ///
    /// This method fetches the user profile by user_id from the `users` table.
    ///
    /// # Arguments
    ///
    /// * `user_id` - The unique identifier of the user.
    ///
    /// # Returns
    ///
    /// - `Result<UserProfile>`: A result containing either:
    ///   - `Ok(UserProfile)`: The user profile for the user_id.
    ///   - `Err(AtomaStateManagerError)`: An error if the database query fails.
    ///
    /// # Errors
    ///
    /// This function will return an error if:
    /// - The database query fails to execute.
    ///
    /// # Example
    ///
    /// ```rust,ignore
    /// use atoma_node::atoma_state::AtomaStateManager;
    ///
    /// async fn get_profile(state_manager: &AtomaStateManager, user_id: i64) -> Result<UserProfile, AtomaStateManagerError> {
    ///     state_manager.get_user_profile(user_id).await
    /// }
    /// ```
    #[instrument(level = "trace", skip_all)]
    pub async fn get_user_profile(&self, user_id: i64) -> Result<UserProfile> {
        let user = sqlx::query("SELECT username FROM users WHERE id = $1")
            .bind(user_id)
            .fetch_one(&self.db)
            .await?;

        UserProfile::from_row(&user).map_err(AtomaStateManagerError::from)
    }

    /// Get latency performance for the last `last_hours` hours.
    ///
    /// This method fetches the latency performance for the last `last_hours` hours from the `stats_latency` table.
    ///
    /// # Arguments
    ///
    /// * `last_hours` - The number of hours to fetch the latency performance for.
    ///
    /// # Returns
    ///
    /// - `Result<Vec<LatencyResponse>>`: A result containing either:
    ///   - `Ok(Vec<LatencyResponse>)`: The latency performance for the last `last_hours` hours.
    ///   - `Err(AtomaStateManagerError)`: An error if the database query fails.
    ///
    /// # Errors
    ///
    /// This function will return an error if:
    /// - The database query fails to execute.
    ///
    /// # Example
    ///
    /// ```rust,ignore
    /// use atoma_node::atoma_state::AtomaStateManager;
    ///
    /// async fn get_latency_performance(state_manager: &AtomaStateManager, last_hours: usize) -> Result<Vec<LatencyResponse>, AtomaStateManagerError> {
    ///   state_manager.get_latency_performance(last_hours).await
    /// }
    /// ```
    #[instrument(level = "trace", skip(self))]
    pub async fn get_latency_performance(&self, last_hours: usize) -> Result<Vec<LatencyResponse>> {
        let timestamp = Utc::now();
        let start_timestamp = timestamp
            .checked_sub_signed(chrono::Duration::hours(last_hours as i64))
            .ok_or(AtomaStateManagerError::InvalidTimestamp)?;
        let performances_per_hour = sqlx::query(
            "SELECT timestamp, latency, requests FROM stats_latency WHERE timestamp >= $1 ORDER BY timestamp ASC",
        )
        .bind(start_timestamp)
        .fetch_all(&self.db)
        .await?;
        performances_per_hour
            .into_iter()
            .map(|performance| {
                LatencyResponse::from_row(&performance).map_err(AtomaStateManagerError::from)
            })
            .collect()
    }

    /// Add compute units processed to the database.
    ///
    /// This method inserts the compute units processed into the `stats_compute_units_processed` table.
    ///
    /// # Arguments
    ///
    /// * `timestamp` - The timestamp of the data.
    /// * `compute_units_processed` - The number of compute units processed.
    /// * `time` - The time taken to process the compute units.
    ///
    /// # Returns
    ///
    /// - `Result<()>`: A result indicating success (Ok(())) or failure (Err(AtomaStateManagerError)).
    ///
    /// # Errors
    ///
    /// This function will return an error if:
    /// - The database query fails to execute.
    ///
    /// # Example
    ///
    /// ```rust,ignore
    /// use atoma_node::atoma_state::AtomaStateManager;
    /// use chrono::{DateTime, Utc};
    ///
    /// async fn add_compute_units_processed(state_manager: &AtomaStateManager, timestamp: DateTime<Utc>, compute_units_processed: i64, time: f64) -> Result<(), AtomaStateManagerError> {
    ///   state_manager.add_compute_units_processed(timestamp, compute_units_processed, time).await
    /// }
    /// ```
    #[instrument(level = "trace", skip(self))]
    pub async fn add_compute_units_processed(
        &self,
        timestamp: DateTime<Utc>,
        model_name: String,
        compute_units_processed: i64,
        time: f64,
    ) -> Result<()> {
        // We want the table to gather data in hourly intervals
        let timestamp = timestamp
            .with_second(0)
            .and_then(|t| t.with_minute(0))
            .and_then(|t| t.with_nanosecond(0))
            .ok_or(AtomaStateManagerError::InvalidTimestamp)?;
        sqlx::query(
            "INSERT INTO stats_compute_units_processed (timestamp, model_name, amount, time) VALUES ($1, $2, $3, $4)
                 ON CONFLICT (timestamp, model_name) DO UPDATE SET 
                    amount = stats_compute_units_processed.amount + EXCLUDED.amount,
                    time = stats_compute_units_processed.time + EXCLUDED.time,
                    requests = stats_compute_units_processed.requests + 1",
        )
        .bind(timestamp)
        .bind(model_name)
        .bind(compute_units_processed)
        .bind(time)
        .execute(&self.db)
        .await?;
        Ok(())
    }

    /// Add latency to the database.
    ///
    /// This method inserts the latency into the `stats_latency` table. This measure the time from the request to first generated token.
    ///
    /// # Arguments
    ///
    /// * `timestamp` - The timestamp of the data.
    /// * `latency` - The latency of the data.
    ///
    /// # Returns
    ///
    /// - `Result<()>`: A result indicating success (Ok(())) or failure (Err(AtomaStateManagerError)).
    ///
    /// # Errors
    ///
    /// This function will return an error if:
    /// - The database query fails to execute.
    ///
    /// # Example
    ///
    /// ```rust,ignore
    /// use atoma_node::atoma_state::AtomaStateManager;
    /// use chrono::{DateTime, Utc};
    ///
    /// async fn add_latency(state_manager: &AtomaStateManager, timestamp: DateTime<Utc>, latency: f64) -> Result<(), AtomaStateManagerError> {
    ///    state_manager.add_latency(timestamp, latency).await
    /// }
    /// ```
    #[instrument(level = "trace", skip(self))]
    pub async fn add_latency(&self, timestamp: DateTime<Utc>, latency: f64) -> Result<()> {
        // We want the table to gather data in hourly intervals
        let timestamp = timestamp
            .with_second(0)
            .and_then(|t| t.with_minute(0))
            .and_then(|t| t.with_nanosecond(0))
            .ok_or(AtomaStateManagerError::InvalidTimestamp)?;
        sqlx::query(
            "INSERT INTO stats_latency (timestamp, latency) VALUES ($1, $2)
                 ON CONFLICT (timestamp) DO UPDATE SET 
                    latency = stats_latency.latency + EXCLUDED.latency,
                    requests = stats_latency.requests + 1",
        )
        .bind(timestamp)
        .bind(latency)
        .execute(&self.db)
        .await?;
        Ok(())
    }

<<<<<<< HEAD
=======
    /// Records statistics about a new stack in the database.
    ///
    /// This method inserts or updates hourly statistics about stack compute units in the `stats_stacks` table.
    /// The timestamp is rounded down to the nearest hour, and if an entry already exists for that hour,
    /// the compute units are added to the existing total.
    ///
    /// # Arguments
    ///
    /// * `stack` - The `Stack` object containing information about the new stack.
    /// * `timestamp` - The timestamp when the stack was created.
    ///
    /// # Returns
    ///
    /// - `Result<()>`: A result indicating success (Ok(())) or failure (Err(AtomaStateManagerError)).
    ///
    /// # Errors
    ///
    /// This function will return an error if:
    /// - The database query fails to execute.
    /// - The timestamp cannot be normalized to an hour boundary.
    ///
    /// # Example
    ///
    /// ```rust,ignore
    /// use atoma_node::atoma_state::{AtomaStateManager, Stack};
    /// use chrono::{DateTime, Utc};
    ///
    /// async fn record_stack_stats(state_manager: &AtomaStateManager, stack: Stack) -> Result<(), AtomaStateManagerError> {
    ///     let timestamp = Utc::now();
    ///     state_manager.new_stats_stack(stack, timestamp).await
    /// }
    /// ```
    #[instrument(level = "trace", skip(self))]
    pub async fn new_stats_stack(&self, stack: Stack, timestamp: DateTime<Utc>) -> Result<()> {
        let timestamp = timestamp
            .with_second(0)
            .and_then(|t| t.with_minute(0))
            .and_then(|t| t.with_nanosecond(0))
            .ok_or(AtomaStateManagerError::InvalidTimestamp)?;
        sqlx::query(
            "INSERT into stats_stacks (timestamp,num_compute_units) VALUES ($1,$2)
                 ON CONFLICT (timestamp) 
                 DO UPDATE SET 
                    num_compute_units = stats_stacks.num_compute_units + EXCLUDED.num_compute_units",
        )
        .bind(timestamp)
        .bind(stack.num_compute_units)
        .execute(&self.db)
        .await?;
        Ok(())
    }

    /// Updates the sui address for the user.
    ///
    /// This method updates the `sui_address` field for the user in the `users` table.
    ///
    /// # Arguments
    ///
    /// * `user_id` - The unique identifier of the user.
    /// * `sui_address` - The SUI address to store for the user.
    ///
    /// # Returns
    ///
    /// - `Result<()>`: A result indicating success (Ok(())) or failure (Err(AtomaStateManagerError)).
    ///
    /// # Errors
    ///
    /// This function will return an error if:
    ///
    /// - The database query fails to execute.
    ///
    /// # Example
    ///
    /// ```rust,ignore
    /// use atoma_node::atoma_state::AtomaStateManager;
    ///
    /// async fn store_sui_address(state_manager: &AtomaStateManager, user_id: i64, sui_address: String) -> Result<(), AtomaStateManagerError> {
    ///    state_manager.store_sui_address(user_id, sui_address).await
    /// }
    /// ```
    #[instrument(level = "trace", skip(self))]
    pub async fn update_sui_address(&self, user_id: i64, sui_address: String) -> Result<()> {
        sqlx::query("UPDATE users SET sui_address = $1 WHERE id = $2")
            .bind(sui_address)
            .bind(user_id)
            .execute(&self.db)
            .await?;
        Ok(())
    }

    /// Retrieves the SUI address for the user.
    ///
    /// This method retrieves the SUI address for the user from the `users` table.
    ///
    /// # Arguments
    ///
    /// * `user_id` - The unique identifier of the user.
    ///
    /// # Returns
    ///
    /// - `Result<Option<String>>`: A result containing either:
    ///  - `Ok(Some(String))`: The SUI address of the user.
    /// - `Ok(None)`: If the user is not found.
    /// - `Err(AtomaStateManagerError)`: An error if the database query fails.
    ///
    /// # Errors
    ///
    /// This function will return an error if:
    ///
    /// - The database query fails to execute.
    ///
    /// # Example
    ///
    /// ```rust,ignore
    /// use atoma_node::atoma_state::AtomaStateManager;
    ///
    /// async fn get_sui_address(state_manager: &AtomaStateManager, user_id: i64) -> Result<Option<String>, AtomaStateManagerError> {
    ///    state_manager.get_sui_address(user_id).await
    /// }
    /// ```
    #[instrument(level = "trace", skip(self))]
    pub async fn get_sui_address(&self, user_id: i64) -> Result<Option<String>> {
        let sui_address =
            sqlx::query_scalar::<_, Option<String>>("SELECT sui_address FROM users WHERE id = $1")
                .bind(user_id)
                .fetch_optional(&self.db)
                .await?;

        Ok(sui_address.flatten())
    }

    /// Confirms that the user is associated with the wallet.
    ///
    /// This method confirms that users has this wallet associated with them.
    ///
    /// # Arguments
    ///
    /// * `sui_address` - The sui_address of the user.
    /// * `user_id` - The unique identifier of the user.
    ///
    /// # Returns
    ///
    /// - `Result<bool>`: A result containing either:
    /// - `Ok(true)`: If the user is associated with the wallet.
    /// - `Ok(false)`: If the user is not associated with the wallet.
    /// - `Err(AtomaStateManagerError)`: An error if the database query fails.
    ///
    /// # Errors
    ///
    /// This function will return an error if:
    ///
    /// - The database query fails to execute.
    ///
    /// # Example
    ///
    /// ```rust,ignore
    /// use atoma_node::atoma_state::AtomaStateManager;
    ///
    /// async fn confirm_user(state_manager: &AtomaStateManager, sui_address: String, user_id: i64) -> Result<Option<i64>, AtomaStateManagerError> {
    ///    state_manager.confirm_user(sui_address, user_id).await
    /// }
    /// ```
    #[instrument(level = "trace", skip(self))]
    pub async fn confirm_user(&self, sui_address: String, user_id: i64) -> Result<bool> {
        let exists = sqlx::query_scalar::<_, bool>(
            "SELECT EXISTS(SELECT 1 FROM users WHERE sui_address = $1 and id = $2)",
        )
        .bind(sui_address)
        .bind(user_id)
        .fetch_one(&self.db)
        .await?;
        Ok(exists)
    }

    /// Update the balance for the user.
    ///
    /// This method updates the `balance` field for the user in the `users` table.
    ///
    /// # Arguments
    ///
    /// * `user_id` - The unique identifier of the user.
    /// * `balance` - The new balance to store for the user.
    ///
    /// # Returns
    ///
    /// - `Result<()>`: A result indicating success (Ok(())) or failure (Err(AtomaStateManagerError)).
    ///
    /// # Errors
    ///
    /// This function will return an error if:
    ///
    /// - The database query fails to execute.
    ///
    /// # Example
    ///
    /// ```rust,ignore
    /// use atoma_node::atoma_state::AtomaStateManager;
    ///
    /// async fn update_balance(state_manager: &AtomaStateManager, user_id: i64, balance: i64) -> Result<(), AtomaStateManagerError> {
    ///    state_manager.update_balance(user_id, balance).await
    /// }
    /// ```
    #[instrument(level = "trace", skip(self))]
    pub async fn top_up_balance(&self, user_id: i64, balance: i64) -> Result<()> {
        sqlx::query(
            "INSERT INTO balance (user_id, usdc_balance) 
                         VALUES ($1, $2) 
                         ON CONFLICT (user_id) 
                         DO UPDATE SET 
                            usdc_balance = balance.usdc_balance + EXCLUDED.usdc_balance",
        )
        .bind(user_id)
        .bind(balance)
        .execute(&self.db)
        .await?;
        Ok(())
    }

    /// Deduct from the usdc balance for the user.
    ///
    /// This method withdraws the balance from the user in the `users` table.
    ///
    /// # Arguments
    ///
    /// * `user_id` - The unique identifier of the user.
    /// * `balance` - The balance to withdraw from the user.
    ///
    /// # Returns
    ///
    /// - `Result<()>`: A result indicating success (Ok(())) or failure (Err(AtomaStateManagerError)).
    ///
    /// # Errors
    ///
    /// This function will return an error if:
    ///
    /// - The database query fails to execute (that could mean the balance is not available)
    #[instrument(level = "trace", skip(self))]
    pub async fn deduct_from_usdc(&self, user_id: i64, balance: i64) -> Result<()> {
        let result = sqlx::query("UPDATE balance SET usdc_balance = usdc_balance - $2 WHERE user_id = $1 AND usdc_balance >= $2")
            .bind(user_id)
            .bind(balance)
            .execute(&self.db)
            .await?;
        if result.rows_affected() != 1 {
            return Err(AtomaStateManagerError::InsufficientBalance);
        }
        Ok(())
    }

    /// Insert a new usdc payment digest.
    ///
    /// This method inserts a new usdc payment digest into the `usdc_payment_digests` table. It fails if the digest already exists.
    ///
    /// # Arguments
    ///
    /// * `digest` - The digest to insert.
    ///
    /// # Returns
    ///
    /// - `Result<()>`: A result indicating success (Ok(())) or failure (Err(AtomaStateManagerError)).
    ///
    /// # Errors
    ///
    /// This function will return an error if:
    ///
    /// - The database query fails to execute. Including if the digest already exists.
    #[instrument(level = "trace", skip(self))]
    pub async fn insert_new_usdc_payment_digest(&self, digest: String) -> Result<()> {
        sqlx::query("INSERT INTO usdc_payment_digests (digest) VALUES ($1)")
            .bind(digest)
            .execute(&self.db)
            .await?;
        Ok(())
    }
}

>>>>>>> ecf45883
#[derive(Error, Debug)]
pub enum AtomaStateManagerError {
    #[error("Failed to connect to the database: {0}")]
    DatabaseConnectionError(#[from] sqlx::Error),
    #[error("Database url is malformed")]
    DatabaseUrlError,
    #[error("Stack not found")]
    StackNotFound,
    #[error("Attestation node not found: {0}")]
    AttestationNodeNotFound(i64),
    #[error("Invalid Merkle leaf length")]
    InvalidMerkleLeafLength,
    #[error("Invalid committed stack proof length")]
    InvalidCommittedStackProofLength,
    #[error("Failed to parse JSON: {0}")]
    JsonParseError(#[from] serde_json::Error),
    #[error("Failed to retrieve existing total hash for stack: `{0}`")]
    FailedToRetrieveExistingTotalHash(i64),
    #[error("Failed to send result to channel")]
    ChannelSendError,
    #[error("Invalid timestamp")]
    InvalidTimestamp,
    #[error("Failed to run migrations")]
    FailedToRunMigrations(#[from] sqlx::migrate::MigrateError),
<<<<<<< HEAD
    #[error("Node not found")]
    NodeNotFound,
    #[error("Node small id ownership verification failed")]
    NodeSmallIdOwnershipVerificationFailed,
=======
    #[error("Failed to verify quote: `{0}`")]
    FailedToVerifyQuote(String),
    #[error("Failed to parse quote: `{0}`")]
    FailedToParseQuote(String),
    #[error("Unix time went backwards: `{0}`")]
    UnixTimeWentBackwards(String),
    #[error("Failed to retrieve collateral: `{0}`")]
    FailedToRetrieveCollateral(String),
    #[error("Failed to retrieve fmspc: `{0}`")]
    FailedToRetrieveFmspc(String),
    #[error("Insufficient balance")]
    InsufficientBalance,
>>>>>>> ecf45883
}

#[cfg(test)]
mod tests {
    use super::*;
<<<<<<< HEAD
=======
    use uuid::Uuid;
>>>>>>> ecf45883

    const POSTGRES_TEST_DB_URL: &str = "postgres://atoma:atoma@localhost:5432/atoma";

    async fn setup_test_db() -> AtomaState {
        AtomaState::new_from_url(POSTGRES_TEST_DB_URL)
            .await
            .unwrap()
    }

    async fn truncate_tables(db: &sqlx::PgPool) {
        // List all your tables here
        sqlx::query(
            "TRUNCATE TABLE 
                tasks,
                node_subscriptions,
                stacks,
<<<<<<< HEAD
                stack_settlement_tickets,
                stack_attestation_disputes,
                nodes
=======
                nodes,
                stack_settlement_tickets,
                stack_attestation_disputes,
                node_public_keys,
                users,
                key_rotations
>>>>>>> ecf45883
            CASCADE",
        )
        .execute(db)
        .await
        .expect("Failed to truncate tables");
    }

<<<<<<< HEAD
    #[tokio::test]
    #[serial_test::serial]
    async fn test_verify_node_small_id_ownership() {
        let state = setup_test_db().await;
        truncate_tables(&state.db).await;

        // Insert test node data
        sqlx::query("INSERT INTO nodes (node_small_id, node_id, sui_address, public_address) VALUES ($1, $2, $3, $4)")
            .bind(1i64)
            .bind("0xa12...beef")
            .bind("0x123...456")
            .bind("test_address_1")
            .execute(&state.db)
            .await
            .expect("Failed to insert test node");

        // Test cases
        let test_cases = vec![
            // Valid case
            (1i64, "test_address_1".to_string(), true),
            // Wrong address
            (1i64, "wrong_address".to_string(), false),
            // Non-existent node
            (999i64, "test_address_1".to_string(), false),
        ];

        for (node_id, address, should_succeed) in test_cases {
            let result = state.verify_node_small_id_ownership(node_id, address).await;

            match (should_succeed, result) {
                (true, Ok(())) => {
                    // Test passed - verification succeeded as expected
                }
                (false, Err(AtomaStateManagerError::NodeSmallIdOwnershipVerificationFailed)) => {
                    // Test passed - verification failed as expected
                }
                (true, Err(e)) => {
                    panic!("Expected verification to succeed, but got error: {}", e);
                }
                (false, Ok(())) => {
                    panic!("Expected verification to fail, but it succeeded");
                }
                (_, Err(e)) => {
                    panic!("Unexpected error: {}", e);
                }
            }
        }
=======
    /// Helper function to create a test task
    async fn create_test_task(
        pool: &sqlx::PgPool,
        task_small_id: i64,
        model_name: &str,
        security_level: i32,
    ) -> sqlx::Result<()> {
        sqlx::query(
            "INSERT INTO tasks (task_small_id, task_id, role, model_name, is_deprecated, valid_until_epoch, security_level, minimum_reputation_score)
             VALUES ($1, $2, $3, $4, $5, $6, $7, $8)"
        )
        .bind(task_small_id)
        .bind(Uuid::new_v4().to_string())
        .bind(1)
        .bind(model_name)
        .bind(false)
        .bind(1000i64)
        .bind(security_level)
        .bind(0i64)
        .execute(pool)
        .await?;
        Ok(())
    }

    /// Helper function to create a test key rotation
    async fn create_key_rotation(
        pool: &sqlx::PgPool,
        epoch: i64,
        key_rotation_counter: i64,
    ) -> sqlx::Result<()> {
        sqlx::query("INSERT INTO key_rotations (epoch, key_rotation_counter) VALUES ($1, $2)")
            .bind(epoch)
            .bind(key_rotation_counter)
            .execute(pool)
            .await?;
        Ok(())
    }

    /// Helper function to create a test node subscription
    async fn create_test_node_subscription(
        pool: &sqlx::PgPool,
        node_small_id: i64,
        task_small_id: i64,
        price: i64,
        max_units: i64,
    ) -> sqlx::Result<()> {
        sqlx::query(
            "INSERT INTO node_subscriptions (node_small_id, task_small_id, price_per_one_million_compute_units, max_num_compute_units, valid)
             VALUES ($1, $2, $3, $4, $5)"
        )
        .bind(node_small_id)
        .bind(task_small_id)
        .bind(price)
        .bind(max_units)
        .bind(true)
        .execute(pool)
        .await?;
        Ok(())
    }

    async fn create_test_node(pool: &sqlx::PgPool, node_small_id: i64) -> sqlx::Result<()> {
        sqlx::query(
            "INSERT INTO nodes (node_small_id, sui_address, public_address, country) VALUES ($1, $2, $3, $4)"
        )
        .bind(node_small_id)
        .bind(Uuid::new_v4().to_string())
        .bind("test_public_address")
        .bind("test_country")
        .execute(pool)
        .await?;
        Ok(())
    }

    /// Helper function to create a test node public key
    async fn create_test_node_public_key(
        pool: &sqlx::PgPool,
        node_small_id: i64,
        is_valid: bool,
    ) -> sqlx::Result<()> {
        sqlx::query(
            "INSERT INTO node_public_keys (node_small_id, public_key, is_valid, epoch, key_rotation_counter, tee_remote_attestation_bytes)
             VALUES ($1, $2, $3, $4, $5, $6)"
        )
        .bind(node_small_id)
        .bind(vec![0u8; 32]) // dummy public key
        .bind(is_valid)
        .bind(1i64)
        .bind(1i64)
        .bind(vec![0u8; 32]) // dummy attestation bytes
        .execute(pool)
        .await?;
        Ok(())
    }

    /// Helper function to create a test stack
    async fn create_test_stack(
        pool: &sqlx::PgPool,
        task_small_id: i64,
        stack_small_id: i64,
        node_small_id: i64,
        price: i64,
        num_compute_units: i64,
        user_id: i64,
    ) -> sqlx::Result<()> {
        sqlx::query("INSERT INTO users (id, username, password_hash) VALUES ($1, $2, $3)")
            .bind(user_id)
            .bind(format!("test_user_{}", user_id)) // Create unique username
            .bind("test_password_hash") // Default password hash
            .execute(pool)
            .await?;
        sqlx::query(
            "INSERT INTO stacks (
                stack_small_id,
                owner,
                stack_id,
                task_small_id,
                selected_node_id,
                num_compute_units,
                price_per_one_million_compute_units,
                already_computed_units,
                in_settle_period,
                total_hash,
                num_total_messages,
                user_id,
                acquired_timestamp
            ) VALUES ($1, $2, $3, $4, $5, $6, $7, $8, $9, $10, $11, $12, $13)",
        )
        .bind(stack_small_id)
        .bind("test_owner") // Default test owner
        .bind(Uuid::new_v4().to_string()) // Generate unique stack_id
        .bind(task_small_id)
        .bind(node_small_id)
        .bind(num_compute_units)
        .bind(price)
        .bind(0i64) // Default already_computed_units
        .bind(false) // Default in_settle_period
        .bind(vec![0u8; 32]) // Default total_hash (32 bytes of zeros)
        .bind(0i64) // Default num_total_messages
        .bind(user_id)
        .bind(chrono::Utc::now()) // Acquired timestamp
        .execute(pool)
        .await?;
        Ok(())
    }

    #[tokio::test]
    #[serial_test::serial]
    async fn test_get_cheapest_node_basic() {
        let state = setup_test_db().await;
        truncate_tables(&state.db).await;

        // Create test data
        create_test_task(&state.db, 1, "gpt-4", 0).await.unwrap();
        create_test_node(&state.db, 1).await.unwrap();
        create_test_node_subscription(&state.db, 1, 1, 100, 1000)
            .await
            .unwrap();
        create_test_stack(&state.db, 1, 1, 1, 100, 1, 1000)
            .await
            .unwrap();

        // Test basic functionality
        let result = state
            .get_cheapest_node_for_model("gpt-4", false)
            .await
            .unwrap();
        assert!(result.is_some());
        let node = result.unwrap();
        assert_eq!(node.task_small_id, 1);
        assert_eq!(node.price_per_one_million_compute_units, 100);
        assert_eq!(node.max_num_compute_units, 1000);
        assert_eq!(node.node_small_id, 1);
>>>>>>> ecf45883
    }

    #[tokio::test]
    #[serial_test::serial]
<<<<<<< HEAD
    async fn test_verify_node_small_id_ownership_with_multiple_nodes() {
        let state = setup_test_db().await;
        truncate_tables(&state.db).await;

        // Insert multiple test nodes
        let test_nodes = vec![
            (1i64, "test_address_1"),
            (2i64, "test_address_2"),
            (3i64, "test_address_3"),
        ];

        for (node_id, address) in &test_nodes {
            sqlx::query("INSERT INTO nodes (node_small_id, public_address, sui_address, node_id) VALUES ($1, $2, $3, $4)")
                .bind(*node_id)
                .bind(*address)
                .bind("0x123...456")
                .bind("0xa12...beef")
                .execute(&state.db)
                .await
                .expect("Failed to insert test node");
        }

        // Verify correct mappings
        for (node_id, address) in &test_nodes {
            let result = state
                .verify_node_small_id_ownership(*node_id, address.to_string())
                .await;
            assert!(
                result.is_ok(),
                "Verification should succeed for valid node-address pair"
            );
        }

        // Verify incorrect mappings
        for (node_id, address) in &test_nodes {
            let wrong_address = format!("wrong_{}", address);
            let result = state
                .verify_node_small_id_ownership(*node_id, wrong_address)
                .await;
            assert!(
                matches!(
                    result,
                    Err(AtomaStateManagerError::NodeSmallIdOwnershipVerificationFailed)
                ),
                "Verification should fail for invalid address"
            );
        }
=======
    async fn test_get_cheapest_node_multiple_prices() {
        let state = setup_test_db().await;
        truncate_tables(&state.db).await;

        // Create test data with multiple nodes at different prices
        create_test_task(&state.db, 1, "gpt-4", 0).await.unwrap();
        create_test_node(&state.db, 1).await.unwrap();
        create_test_node_subscription(&state.db, 1, 1, 100, 1000)
            .await
            .unwrap();
        create_test_stack(&state.db, 1, 1, 1, 100, 1000, 1)
            .await
            .unwrap();
        create_test_node(&state.db, 2).await.unwrap();
        create_test_node_subscription(&state.db, 2, 1, 50, 1000)
            .await
            .unwrap();
        create_test_stack(&state.db, 1, 2, 2, 50, 1000, 2)
            .await
            .unwrap();
        create_test_node(&state.db, 3).await.unwrap();
        create_test_node_subscription(&state.db, 3, 1, 150, 1000)
            .await
            .unwrap();
        create_test_stack(&state.db, 1, 3, 3, 150, 1000, 3)
            .await
            .unwrap();
        // Should return the cheapest node
        let result = state
            .get_cheapest_node_for_model("gpt-4", false)
            .await
            .unwrap();
        assert!(result.is_some());
        let node = result.unwrap();
        assert_eq!(node.price_per_one_million_compute_units, 50);
        assert_eq!(node.node_small_id, 2);
>>>>>>> ecf45883
    }

    #[tokio::test]
    #[serial_test::serial]
<<<<<<< HEAD
    async fn test_verify_node_small_id_ownership_with_empty_db() {
        let state = setup_test_db().await;
        truncate_tables(&state.db).await;

        let result = state
            .verify_node_small_id_ownership(1, "any_address".to_string())
            .await;

        assert!(
            matches!(
                result,
                Err(AtomaStateManagerError::NodeSmallIdOwnershipVerificationFailed)
            ),
            "Verification should fail when database is empty"
        );
    }

    async fn insert_test_node(db: &sqlx::PgPool, node_small_id: i64) {
        sqlx::query("INSERT INTO nodes (node_small_id, node_id, sui_address) VALUES ($1, $2, $3)")
            .bind(node_small_id)
            .bind("test_node_id")
            .bind("test_sui_address")
            .execute(db)
            .await
            .expect("Failed to insert test node");
    }

    async fn get_node_public_url(db: &sqlx::PgPool, node_small_id: i64) -> Option<(String, i64)> {
        sqlx::query_as::<_, (String, i64)>(
            "SELECT public_address, timestamp FROM nodes WHERE node_small_id = $1",
        )
        .bind(node_small_id)
        .fetch_optional(db)
        .await
        .expect("Failed to fetch node public URL")
=======
    async fn test_get_cheapest_node_confidential() {
        let state = setup_test_db().await;
        truncate_tables(&state.db).await;

        // Create test data for confidential computing
        create_test_task(&state.db, 1, "gpt-4", 1).await.unwrap();
        create_key_rotation(&state.db, 1, 1).await.unwrap();
        create_test_node(&state.db, 1).await.unwrap();
        create_test_node_subscription(&state.db, 1, 1, 100, 1000)
            .await
            .unwrap();
        create_test_node_public_key(&state.db, 1, true)
            .await
            .unwrap();
        create_test_stack(&state.db, 1, 1, 1, 100, 1, 1000)
            .await
            .unwrap();
        // Test confidential computing requirements
        let result = state
            .get_cheapest_node_for_model("gpt-4", true)
            .await
            .unwrap();
        assert!(result.is_some());
        let node = result.unwrap();
        assert_eq!(node.task_small_id, 1);
        assert_eq!(node.node_small_id, 1);
    }

    #[tokio::test]
    #[serial_test::serial]
    async fn test_get_cheapest_node_invalid_public_key() {
        let state = setup_test_db().await;
        truncate_tables(&state.db).await;

        // Create test data with invalid public key
        create_test_task(&state.db, 1, "gpt-4", 1).await.unwrap();
        create_test_node(&state.db, 1).await.unwrap();
        create_test_node_subscription(&state.db, 1, 1, 100, 1000)
            .await
            .unwrap();
        create_test_node_public_key(&state.db, 1, false)
            .await
            .unwrap();
        create_test_stack(&state.db, 1, 1, 1, 100, 1, 1000)
            .await
            .unwrap();

        // Should return None when public key is invalid
        let result = state
            .get_cheapest_node_for_model("gpt-4", true)
            .await
            .unwrap();
        assert!(result.is_none());
    }

    #[tokio::test]
    #[serial_test::serial]
    async fn test_get_cheapest_node_deprecated_task() {
        let state = setup_test_db().await;
        truncate_tables(&state.db).await;

        // Create deprecated task
        sqlx::query(
            "INSERT INTO tasks (task_small_id, task_id, role, model_name, is_deprecated, valid_until_epoch, security_level, minimum_reputation_score)
             VALUES ($1, $2, $3, $4, $5, $6, $7, $8)"
        )
        .bind(1i64)
        .bind(Uuid::new_v4().to_string())
        .bind(1)
        .bind("gpt-4")
        .bind(true) // is_deprecated = true
        .bind(1000i64)
        .bind(1i32)
        .bind(0i64)
        .execute(&state.db)
        .await
        .unwrap();

        create_test_node(&state.db, 1).await.unwrap();
        create_test_node_subscription(&state.db, 1, 1, 100, 1000)
            .await
            .unwrap();
        create_test_stack(&state.db, 1, 1, 1, 100, 1, 1000)
            .await
            .unwrap();
        // Should return None for deprecated task
        let result = state
            .get_cheapest_node_for_model("gpt-4", false)
            .await
            .unwrap();
        assert!(result.is_none());
>>>>>>> ecf45883
    }

    #[tokio::test]
    #[serial_test::serial]
<<<<<<< HEAD
    async fn test_register_node_public_url_success() {
        let state = setup_test_db().await;
        truncate_tables(&state.db).await;

        // Insert test node
        insert_test_node(&state.db, 1).await;

        let public_url = "https://test.example.com".to_string();
        let timestamp = chrono::Utc::now().timestamp();

        // Test registration
        let result = state
            .register_node_public_url(1, public_url.clone(), timestamp)
            .await;
        assert!(result.is_ok(), "Registration should succeed");

        // Verify the registration
        let stored_data = get_node_public_url(&state.db, 1)
            .await
            .expect("Node should exist");
        assert_eq!(stored_data.0, public_url);
        assert_eq!(stored_data.1, timestamp);
=======
    async fn test_get_cheapest_node_invalid_subscription() {
        let state = setup_test_db().await;
        truncate_tables(&state.db).await;

        // Create test data with invalid subscription
        create_test_task(&state.db, 1, "gpt-4", 0).await.unwrap();
        create_test_node(&state.db, 1).await.unwrap();

        // Create invalid subscription (valid = false)
        sqlx::query(
            "INSERT INTO node_subscriptions (node_small_id, task_small_id, price_per_one_million_compute_units, max_num_compute_units, valid)
             VALUES ($1, $2, $3, $4, $5)"
        )
        .bind(1i64)
        .bind(1i64)
        .bind(100i64)
        .bind(1000i64)
        .bind(false)
        .execute(&state.db)
        .await
        .unwrap();

        create_test_stack(&state.db, 1, 1, 1, 100, 1000, 1)
            .await
            .unwrap();

        // Should return None for invalid subscription
        let result = state
            .get_cheapest_node_for_model("gpt-4", false)
            .await
            .unwrap();
        assert!(result.is_none());
    }

    #[tokio::test]
    #[serial_test::serial]
    async fn test_get_cheapest_node_nonexistent_model() {
        let state = setup_test_db().await;
        truncate_tables(&state.db).await;

        // Test with non-existent model
        let result = state
            .get_cheapest_node_for_model("nonexistent-model", false)
            .await
            .unwrap();
        assert!(result.is_none());
>>>>>>> ecf45883
    }

    #[tokio::test]
    #[serial_test::serial]
<<<<<<< HEAD
    async fn test_register_node_public_url_update_existing() {
        let state = setup_test_db().await;
        truncate_tables(&state.db).await;

        // Insert test node with initial URL
        insert_test_node(&state.db, 1).await;
        let initial_url = "https://initial.example.com".to_string();
        let initial_timestamp = chrono::Utc::now().timestamp();
        state
            .register_node_public_url(1, initial_url, initial_timestamp)
            .await
            .unwrap();

        // Update with new URL
        let new_url = "https://updated.example.com".to_string();
        let new_timestamp = initial_timestamp + 3600; // 1 hour later
        let result = state
            .register_node_public_url(1, new_url.clone(), new_timestamp)
            .await;
        assert!(result.is_ok(), "URL update should succeed");

        // Verify the update
        let stored_data = get_node_public_url(&state.db, 1)
            .await
            .expect("Node should exist");
        assert_eq!(stored_data.0, new_url);
        assert_eq!(stored_data.1, new_timestamp);
    }

    #[tokio::test]
    #[serial_test::serial]
    async fn test_register_node_public_url_nonexistent_node() {
        let state = setup_test_db().await;
        truncate_tables(&state.db).await;

        let start_time = std::time::Instant::now();
        let result = state
            .register_node_public_url(
                999, // Non-existent node
                "https://test.example.com".to_string(),
                chrono::Utc::now().timestamp(),
            )
            .await;

        // Verify error and retry behavior
        assert!(matches!(result, Err(AtomaStateManagerError::NodeNotFound)));

        // Verify that it took at least the expected retry time
        // 3 retries * 500ms = 1500ms minimum
        let elapsed = start_time.elapsed();
        assert!(
            elapsed >= std::time::Duration::from_millis(1500),
            "Should have waited for at least 1500ms, but only waited for {}ms",
            elapsed.as_millis()
        );
=======
    async fn test_get_cheapest_node_mixed_security_levels() {
        let state = setup_test_db().await;
        truncate_tables(&state.db).await;

        // Create tasks with different security levels
        create_test_task(&state.db, 1, "gpt-4", 0).await.unwrap();
        create_test_task(&state.db, 2, "gpt-4", 1).await.unwrap();
        create_key_rotation(&state.db, 1, 1).await.unwrap();

        create_test_node(&state.db, 1).await.unwrap();
        create_test_node(&state.db, 2).await.unwrap();

        create_test_node_subscription(&state.db, 1, 1, 100, 1000)
            .await
            .unwrap();
        create_test_node_subscription(&state.db, 2, 2, 50, 1000)
            .await
            .unwrap();
        create_test_node_public_key(&state.db, 2, true)
            .await
            .unwrap();
        create_test_stack(&state.db, 1, 1, 1, 100, 1000, 1)
            .await
            .unwrap();
        create_test_stack(&state.db, 1, 2, 1, 50, 1000, 2)
            .await
            .unwrap();

        // Test non-confidential query (should return cheapest regardless of security level)
        let result = state
            .get_cheapest_node_for_model("gpt-4", false)
            .await
            .unwrap();
        assert!(result.is_some());
        let node = result.unwrap();
        assert_eq!(node.price_per_one_million_compute_units, 50);

        // Test confidential query (should only return security level 2)
        let result = state
            .get_cheapest_node_for_model("gpt-4", true)
            .await
            .unwrap();
        assert!(result.is_some());
        let node = result.unwrap();
        assert_eq!(node.task_small_id, 2);
    }

    async fn setup_test_environment() -> Result<AtomaState> {
        let state = setup_test_db().await;
        truncate_tables(&state.db).await;

        // Create base task with security level 2 (confidential)
        create_test_task(&state.db, 1, "gpt-4", 1).await?;

        Ok(state)
    }

    #[tokio::test]
    #[serial_test::serial]
    async fn test_basic_selection() -> Result<()> {
        let state = setup_test_environment().await?;

        // Setup single valid node
        create_test_node(&state.db, 1).await?;
        create_test_node_subscription(&state.db, 1, 1, 100, 1000).await?;
        create_test_node_public_key(&state.db, 1, true).await?;
        create_test_stack(&state.db, 1, 1, 1, 100, 1000, 1)
            .await
            .unwrap();
        let result = state
            .select_node_public_key_for_encryption("gpt-4", 800)
            .await?;

        assert!(result.is_some());
        assert_eq!(result.unwrap().node_small_id, 1);

        Ok(())
    }

    #[tokio::test]
    #[serial_test::serial]
    async fn test_price_based_selection() -> Result<()> {
        let state = setup_test_environment().await?;

        // Setup nodes with different prices
        for (node_id, price) in [(1, 200), (2, 100), (3, 300)] {
            create_test_node(&state.db, node_id).await?;
            create_test_node_subscription(&state.db, node_id, 1, price, 1000).await?;
            create_test_node_public_key(&state.db, node_id, true).await?;
            create_test_stack(&state.db, 1, node_id, node_id, price, 1000, node_id)
                .await
                .unwrap();
        }

        let result = state
            .select_node_public_key_for_encryption("gpt-4", 800)
            .await?;

        assert!(result.is_some());
        assert_eq!(
            result.unwrap().node_small_id,
            2,
            "Should select cheapest node"
        );

        Ok(())
    }

    #[tokio::test]
    #[serial_test::serial]
    async fn test_compute_capacity_requirements() -> Result<()> {
        let state = setup_test_environment().await?;

        // Setup nodes with different compute capacities
        create_test_node(&state.db, 1).await?;
        create_test_node_subscription(&state.db, 1, 1, 100, 500).await?; // Insufficient capacity
        create_test_node_public_key(&state.db, 1, true).await?;
        create_test_stack(&state.db, 1, 1, 1, 100, 500, 1)
            .await
            .unwrap();

        let result = state
            .select_node_public_key_for_encryption("gpt-4", 800)
            .await?;
        assert!(
            result.is_none(),
            "Should not select node with insufficient capacity"
        );

        // Add node with sufficient capacity
        create_test_node(&state.db, 2).await?;
        create_test_node_subscription(&state.db, 2, 1, 100, 1000).await?;
        create_test_node_public_key(&state.db, 2, true).await?;
        create_test_stack(&state.db, 1, 2, 2, 100, 1000, 2)
            .await
            .unwrap();

        let result = state
            .select_node_public_key_for_encryption("gpt-4", 800)
            .await?;
        assert_eq!(
            result.unwrap().node_small_id,
            2,
            "Should select node with sufficient capacity"
        );

        Ok(())
>>>>>>> ecf45883
    }

    #[tokio::test]
    #[serial_test::serial]
<<<<<<< HEAD
    async fn test_register_node_public_url_delayed_node_creation() {
        let state = setup_test_db().await;
        truncate_tables(&state.db).await;

        // Spawn a task to insert the node after a delay
        let db_clone = state.db.clone();
        tokio::spawn(async move {
            tokio::time::sleep(std::time::Duration::from_millis(750)).await;
            insert_test_node(&db_clone, 2).await;
        });

        // Attempt to register URL (should succeed after retry)
        let public_url = "https://delayed.example.com".to_string();
        let timestamp = chrono::Utc::now().timestamp();
        let result = state
            .register_node_public_url(2, public_url.clone(), timestamp)
            .await;

        assert!(
            result.is_ok(),
            "Registration should succeed after node creation"
        );

        // Verify the registration
        let stored_data = get_node_public_url(&state.db, 2)
            .await
            .expect("Node should exist");
        assert_eq!(stored_data.0, public_url);
        assert_eq!(stored_data.1, timestamp);
=======
    async fn test_invalid_configurations() -> Result<()> {
        let state = setup_test_environment().await?;

        // Setup node with invalid public key
        create_test_node(&state.db, 1).await?;
        create_test_node_subscription(&state.db, 1, 1, 100, 1000).await?;
        create_test_node_public_key(&state.db, 1, false).await?;
        create_test_stack(&state.db, 1, 1, 1, 100, 1000, 1)
            .await
            .unwrap();

        let result = state
            .select_node_public_key_for_encryption("gpt-4", 800)
            .await?;
        assert!(
            result.is_none(),
            "Should not select node with invalid public key"
        );

        // Test non-existent model
        let result = state
            .select_node_public_key_for_encryption("nonexistent-model", 800)
            .await?;
        assert!(
            result.is_none(),
            "Should handle non-existent model gracefully"
        );

        Ok(())
    }

    #[tokio::test]
    #[serial_test::serial]
    async fn test_security_level_requirement() -> Result<()> {
        let state = setup_test_environment().await?;

        // Create task with security level 0 (non-confidential)
        create_test_task(&state.db, 2, "gpt-4", 0).await?;

        // Setup valid node subscribed to non-confidential task
        create_test_node(&state.db, 1).await?;
        create_test_node_subscription(&state.db, 1, 2, 100, 1000).await?;
        create_test_node_public_key(&state.db, 1, true).await?;
        create_test_stack(&state.db, 2, 1, 1, 100, 1000, 1)
            .await
            .unwrap();
        let result = state
            .select_node_public_key_for_encryption("gpt-4", 800)
            .await?;
        assert!(
            result.is_none(),
            "Should not select node for non-confidential task"
        );

        Ok(())
    }

    #[tokio::test]
    #[serial_test::serial]
    async fn test_edge_cases() -> Result<()> {
        let state = setup_test_environment().await?;

        create_test_node(&state.db, 1).await?;
        create_test_node_subscription(&state.db, 1, 1, 100, 1000).await?;
        create_test_node_public_key(&state.db, 1, true).await?;
        create_test_stack(&state.db, 1, 1, 1, 100, 1000, 1)
            .await
            .unwrap();

        // Test edge cases
        let test_cases = vec![
            (0, true, "zero tokens"),
            (1000, true, "exact capacity match"),
            (1001, false, "just over capacity"),
            (-1, true, "negative tokens"),
        ];

        for (tokens, should_succeed, case) in test_cases {
            let result = state
                .select_node_public_key_for_encryption("gpt-4", tokens)
                .await?;
            assert_eq!(
                result.is_some(),
                should_succeed,
                "Failed edge case: {} with {} tokens",
                case,
                tokens
            );
        }

        Ok(())
    }

    #[tokio::test]
    #[serial_test::serial]
    async fn test_concurrent_access() -> Result<()> {
        let state = setup_test_environment().await?;

        create_test_node(&state.db, 1).await?;
        create_test_node_subscription(&state.db, 1, 1, 100, 1000).await?;
        create_test_node_public_key(&state.db, 1, true).await?;
        create_test_stack(&state.db, 1, 1, 1, 100, 1000, 1)
            .await
            .unwrap();
        let futures: Vec<_> = (0..5)
            .map(|_| state.select_node_public_key_for_encryption("gpt-4", 800))
            .collect();

        let results = futures::future::join_all(futures).await;

        for result in results {
            let node = result?;
            assert!(node.is_some(), "Concurrent access failed to retrieve node");
            assert_eq!(node.unwrap().node_small_id, 1);
        }

        Ok(())
    }

    #[tokio::test]
    #[serial_test::serial]
    async fn test_select_node_public_key_for_encryption_for_node() -> Result<()> {
        let state = setup_test_db().await;
        truncate_tables(&state.db).await;

        // Create test node
        create_key_rotation(&state.db, 1, 1).await.unwrap();
        create_test_node(&state.db, 1).await?;

        // Insert test node public key
        sqlx::query(
            r#"INSERT INTO node_public_keys (node_small_id, epoch, key_rotation_counter, public_key, tee_remote_attestation_bytes, is_valid) 
               VALUES ($1, $2, $3, $4, $5, $6)"#,
        )
        .bind(1i64)
        .bind(1i64)
        .bind(1i64)
        .bind(vec![1u8, 2, 3, 4]) // Example public key bytes
        .bind(vec![1u8, 2, 3, 4]) // Example tee remote attestation bytes
        .bind(true)
        .execute(&state.db)
        .await?;

        // Test successful retrieval
        let result = state
            .select_node_public_key_for_encryption_for_node(1)
            .await?;
        assert!(result.is_some());
        let node_key = result.unwrap();
        assert_eq!(node_key.node_small_id, 1);
        assert_eq!(node_key.public_key, vec![1, 2, 3, 4]);

        // Test non-existent node
        let result = state
            .select_node_public_key_for_encryption_for_node(999)
            .await?;
        assert!(result.is_none());

        Ok(())
>>>>>>> ecf45883
    }

    #[tokio::test]
    #[serial_test::serial]
<<<<<<< HEAD
    async fn test_register_node_public_url_concurrent_updates() {
        let state = setup_test_db().await;
        truncate_tables(&state.db).await;

        // Insert test node
        insert_test_node(&state.db, 3).await;

        // Spawn multiple concurrent update attempts
        let mut handles = vec![];
        for i in 0..5 {
            let state_clone = state.clone();
            let url = format!("https://concurrent{}.example.com", i);
            let timestamp = chrono::Utc::now().timestamp() + i;

            handles.push(tokio::spawn(async move {
                state_clone
                    .register_node_public_url(3, url, timestamp)
                    .await
            }));
        }

        // Wait for all updates to complete
        let results: Vec<Result<()>> = futures::future::join_all(handles)
            .await
            .into_iter()
            .map(|r| r.unwrap())
            .collect();

        // Verify all updates succeeded
        assert!(
            results.iter().all(|r| r.is_ok()),
            "All updates should succeed"
        );

        // Verify final state (should be the last update)
        let stored_data = get_node_public_url(&state.db, 3)
            .await
            .expect("Node should exist");
        assert!(stored_data.0.starts_with("https://concurrent"));
=======
    async fn test_select_node_public_key_for_encryption_for_node_multiple_keys() -> Result<()> {
        let state = setup_test_db().await;
        truncate_tables(&state.db).await;

        // Insert multiple test node public keys
        for i in 1..=3 {
            // Create test node
            create_test_node(&state.db, i).await?;
            create_key_rotation(&state.db, i, i).await.unwrap();
            sqlx::query(
                r#"INSERT INTO node_public_keys (node_small_id, epoch, key_rotation_counter, public_key, tee_remote_attestation_bytes, is_valid) 
                   VALUES ($1, $2, $3, $4, $5, $6)"#,
            )
            .bind(i)
            .bind(i)
            .bind(i)
            .bind(vec![i as u8; 4]) // Different key for each node
            .bind(vec![i as u8; 4]) // Example tee remote attestation bytes
            .bind(true)
            .execute(&state.db)
            .await?;
        }

        // Test retrieval of each key
        for i in 1..=3 {
            let result = state
                .select_node_public_key_for_encryption_for_node(i)
                .await?;
            assert!(result.is_some());
            let node_key = result.unwrap();
            assert_eq!(node_key.node_small_id, i);
            assert_eq!(node_key.public_key, vec![i as u8; 4]);
        }

        Ok(())
    }

    #[tokio::test]
    #[serial_test::serial]
    async fn test_select_node_public_key_for_encryption_for_node_invalid_data() -> Result<()> {
        let state = setup_test_db().await;
        truncate_tables(&state.db).await;

        // Create test node
        create_test_node(&state.db, 1).await?;
        create_key_rotation(&state.db, 1, 1).await.unwrap();

        // Test with negative node_small_id
        let result = state
            .select_node_public_key_for_encryption_for_node(-1)
            .await?;
        assert!(result.is_none());

        // Insert invalid public key (empty)
        sqlx::query(
            r#"INSERT INTO node_public_keys (node_small_id, epoch, key_rotation_counter, public_key, tee_remote_attestation_bytes, is_valid) 
               VALUES ($1, $2, $3, $4, $5, $6)"#,
        )
        .bind(1i64)
        .bind(1i64)
        .bind(1i64)
        .bind(Vec::<u8>::new()) // Empty public key
        .bind(vec![1u8, 2, 3, 4]) // Example tee remote attestation bytes
        .bind(true)
        .execute(&state.db)
        .await?;

        // Should still return the key, even if empty
        let result = state
            .select_node_public_key_for_encryption_for_node(1)
            .await?;
        assert!(result.is_some());
        let node_key = result.unwrap();
        assert_eq!(node_key.node_small_id, 1);
        assert!(node_key.public_key.is_empty());

        Ok(())
    }

    #[tokio::test]
    #[serial_test::serial]
    async fn test_select_node_public_key_for_encryption_for_node_concurrent_access() -> Result<()> {
        let state = setup_test_db().await;
        truncate_tables(&state.db).await;

        // Create test node
        create_test_node(&state.db, 1).await?;
        create_key_rotation(&state.db, 1, 1).await.unwrap();

        // Insert test data
        sqlx::query(
            r#"INSERT INTO node_public_keys (node_small_id, epoch, key_rotation_counter, public_key, tee_remote_attestation_bytes, is_valid) 
               VALUES ($1, $2, $3, $4, $5, $6)"#,
        )
        .bind(1i64)
        .bind(1i64)
        .bind(1i64)
        .bind(vec![1u8, 2, 3, 4]) // Example public key bytes
        .bind(vec![1u8, 2, 3, 4]) // Example tee remote attestation bytes
        .bind(true)
        .execute(&state.db)
        .await?;

        // Create multiple concurrent requests
        let futures: Vec<_> = (0..10)
            .map(|_| {
                let state = state.clone();
                tokio::spawn(async move {
                    state
                        .select_node_public_key_for_encryption_for_node(1)
                        .await
                })
            })
            .collect();

        // All requests should complete successfully
        for future in futures {
            let result = future.await.unwrap().unwrap();
            assert!(result.is_some());
            let node_key = result.unwrap();
            assert_eq!(node_key.node_small_id, 1);
            assert_eq!(node_key.public_key, vec![1, 2, 3, 4]);
        }

        Ok(())
>>>>>>> ecf45883
    }

    #[tokio::test]
    #[serial_test::serial]
<<<<<<< HEAD
    async fn test_register_node_public_url_invalid_inputs() {
        let state = setup_test_db().await;
        truncate_tables(&state.db).await;

        // Insert test node
        insert_test_node(&state.db, 4).await;

        // Test with empty URL
        let result = state
            .register_node_public_url(4, "".to_string(), chrono::Utc::now().timestamp())
            .await;
        assert!(result.is_ok(), "Empty URL should be allowed");

        // Test with very long URL (edge case)
        let long_url = "https://".to_string() + &"a".repeat(1000) + ".com";
        let result = state
            .register_node_public_url(4, long_url, chrono::Utc::now().timestamp())
            .await;
        assert!(result.is_ok(), "Long URL should be allowed");

        // Test with negative timestamp
        let result = state
            .register_node_public_url(4, "https://test.com".to_string(), -1)
            .await;
        assert!(result.is_ok(), "Negative timestamp should be allowed");
=======
    async fn test_verify_stack_for_confidential_compute_request() -> Result<()> {
        let state = setup_test_db().await;
        truncate_tables(&state.db).await;

        // Set up test data
        sqlx::query(
            r#"
            INSERT INTO tasks (task_small_id, task_id, model_name, security_level, role, is_deprecated, valid_until_epoch, deprecated_at_epoch, minimum_reputation_score)
            VALUES 
                (1, 'task1', 'gpt-4', 1, 0, false, null, null, 0),  -- Confidential task
                (2, 'task2', 'gpt-4', 0, 0, false, null, null, 0)   -- Non-confidential task
            "#,
        )
        .execute(&state.db)
        .await?;

        sqlx::query(
            r#"
            INSERT INTO key_rotations (epoch, key_rotation_counter)
            VALUES (1, 1)
            "#,
        )
        .execute(&state.db)
        .await?;

        sqlx::query(
            r#"
            INSERT INTO node_public_keys (node_small_id, epoch, key_rotation_counter, public_key, tee_remote_attestation_bytes, is_valid)
            VALUES 
                (1, 1, 1, 'key1', 'attestation1', true),   -- Valid key
                (2, 1, 1, 'key2', 'attestation2', false),  -- Invalid key
                (3, 1, 1, 'key3', 'attestation3', true)    -- Valid key
            "#,
        )
        .execute(&state.db)
        .await?;

        sqlx::query(
            r#"
            INSERT INTO stacks (
                stack_small_id, owner, stack_id, task_small_id, selected_node_id, price_per_one_million_compute_units,
                num_compute_units, already_computed_units, in_settle_period, total_hash, num_total_messages, user_id, acquired_timestamp
            )
            VALUES 
                (1, '0x1', 'stack1', 1, 1, 100, 1000, 0, false, 'hash1', 1, 1, now()),      -- Valid stack, confidential task
                (2, '0x2', 'stack2', 1, 2, 100, 1000, 0, false, 'hash2', 1, 1, now()),      -- Invalid node key
                (3, '0x3', 'stack3', 2, 1, 100, 1000, 0, false, 'hash3', 1, 1, now()),      -- Non-confidential task
                (4, '0x4', 'stack4', 1, 1, 100, 1000, 900, false, 'hash4', 1, 1, now()),    -- Not enough compute units
                (5, '0x5', 'stack5', 1, 1, 100, 1000, 0, true, 'hash5', 1, 1, now()),       -- In settle period
                (6, '0x6', 'stack6', 1, 3, 100, 1000, 500, false, 'hash6', 1, 1, now())     -- Valid stack with partial usage
            "#,
        )
        .execute(&state.db)
        .await?;

        // Test cases
        let test_cases = vec![
            // (stack_small_id, available_compute_units, expected_result, description)
            (1, 500, true, "Valid stack with enough compute units"),
            (2, 500, false, "Stack with invalid node key"),
            (3, 500, false, "Non-confidential task stack"),
            (4, 200, false, "Stack with insufficient compute units"),
            (5, 500, false, "Stack in settle period"),
            (6, 400, true, "Valid stack with partial usage"),
            (
                6,
                600,
                false,
                "Valid stack but requesting too many compute units",
            ),
            (999, 500, false, "Non-existent stack"),
        ];

        for (stack_id, compute_units, expected, description) in test_cases {
            let result = state
                .verify_stack_for_confidential_compute_request(stack_id, compute_units)
                .await?;
            assert_eq!(
                result, expected,
                "Failed test case: {} (stack_id: {}, compute_units: {})",
                description, stack_id, compute_units
            );
        }

        Ok(())
    }

    #[tokio::test]
    #[serial_test::serial]
    async fn test_verify_stack_for_confidential_compute_request_with_key_rotation() -> Result<()> {
        let state = setup_test_db().await;
        truncate_tables(&state.db).await;

        // Set up initial test data
        sqlx::query(
            r#"
            INSERT INTO tasks (task_small_id, task_id, model_name, security_level, role, is_deprecated, valid_until_epoch, deprecated_at_epoch, minimum_reputation_score)
            VALUES (1, 'task1', 'gpt-4', 1, 0, false, null, null, 0)
            "#,
        )
        .execute(&state.db)
        .await?;

        sqlx::query(
            r#"
            INSERT INTO key_rotations (epoch, key_rotation_counter)
            VALUES (1, 1)
            "#,
        )
        .execute(&state.db)
        .await?;

        sqlx::query(
            r#"
            INSERT INTO node_public_keys (node_small_id, epoch, key_rotation_counter, public_key, tee_remote_attestation_bytes, is_valid)
            VALUES (1, 1, 1, 'key1', 'attestation1', true)
            "#,
        )
        .execute(&state.db)
        .await?;

        sqlx::query(
            r#"
            INSERT INTO stacks (
                stack_small_id, owner, stack_id, task_small_id, selected_node_id, price_per_one_million_compute_units,
                num_compute_units, already_computed_units, in_settle_period, total_hash, num_total_messages, user_id, acquired_timestamp
            )
            VALUES (1, '0x1', 'stack1', 1, 1, 100, 1000, 0, false, 'hash1', 1, 1, now())
            "#,
        )
        .execute(&state.db)
        .await?;

        // Verify stack is initially valid
        let result = state
            .verify_stack_for_confidential_compute_request(1, 500)
            .await?;
        assert!(result, "Stack should be valid with current key rotation");

        // Simulate key rotation
        sqlx::query(
            r#"
            INSERT INTO key_rotations (epoch, key_rotation_counter)
            VALUES (2, 2)
            "#,
        )
        .execute(&state.db)
        .await?;

        // Verify stack is now invalid due to outdated key
        let result = state
            .verify_stack_for_confidential_compute_request(1, 500)
            .await?;
        assert!(!result, "Stack should be invalid after key rotation");

        // Update node's key for new rotation
        sqlx::query(
            r#"
            UPDATE node_public_keys 
            SET public_key = 'key1_new',
                tee_remote_attestation_bytes = 'attestation1_new',
                key_rotation_counter = 2,
                epoch = 2
            WHERE node_small_id = 1 
            AND key_rotation_counter = 1
            "#,
        )
        .execute(&state.db)
        .await?;

        // Verify stack is valid again with new key
        let result = state
            .verify_stack_for_confidential_compute_request(1, 500)
            .await?;
        assert!(result, "Stack should be valid with updated key");

        Ok(())
>>>>>>> ecf45883
    }
}<|MERGE_RESOLUTION|>--- conflicted
+++ resolved
@@ -32,13 +32,10 @@
     pub event_subscriber_receiver: FlumeReceiver<AtomaEvent>,
     /// Atoma service receiver
     pub state_manager_receiver: FlumeReceiver<AtomaAtomaStateManagerEvent>,
-<<<<<<< HEAD
     /// Atoma p2p event receiver
     pub p2p_event_receiver: FlumeReceiver<AtomaP2pData>,
-=======
     /// Sui address
     pub sui_address: String,
->>>>>>> ecf45883
 }
 
 impl AtomaStateManager {
@@ -47,21 +44,15 @@
         db: PgPool,
         event_subscriber_receiver: FlumeReceiver<AtomaEvent>,
         state_manager_receiver: FlumeReceiver<AtomaAtomaStateManagerEvent>,
-<<<<<<< HEAD
         p2p_event_receiver: FlumeReceiver<AtomaP2pData>,
-=======
         sui_address: String,
->>>>>>> ecf45883
     ) -> Self {
         Self {
             state: AtomaState::new(db),
             event_subscriber_receiver,
             state_manager_receiver,
-<<<<<<< HEAD
             p2p_event_receiver,
-=======
             sui_address,
->>>>>>> ecf45883
         }
     }
 
@@ -73,11 +64,8 @@
         database_url: &str,
         event_subscriber_receiver: FlumeReceiver<AtomaEvent>,
         state_manager_receiver: FlumeReceiver<AtomaAtomaStateManagerEvent>,
-<<<<<<< HEAD
         p2p_event_receiver: FlumeReceiver<AtomaP2pData>,
-=======
         sui_address: String,
->>>>>>> ecf45883
     ) -> Result<Self> {
         let db = PgPool::connect(database_url).await?;
         // run migrations
@@ -86,11 +74,8 @@
             state: AtomaState::new(db),
             event_subscriber_receiver,
             state_manager_receiver,
-<<<<<<< HEAD
             p2p_event_receiver,
-=======
             sui_address,
->>>>>>> ecf45883
         })
     }
 
@@ -129,12 +114,6 @@
                 atoma_event = self.event_subscriber_receiver.recv_async() => {
                     match atoma_event {
                         Ok(atoma_event) => {
-<<<<<<< HEAD
-                            if let Err(e) = handle_atoma_event(atoma_event, &self).await {
-                                tracing::error!(
-                                    target = "atoma-state-manager",
-                                    event = "atoma_event_error",
-=======
                             tracing::trace!(
                                 target = "atoma-state-manager",
                                 event = "event_subscriber_receiver",
@@ -144,7 +123,6 @@
                                 tracing::error!(
                                     target = "atoma-state-manager",
                                     event = "event_subscriber_receiver_error",
->>>>>>> ecf45883
                                     error = %e,
                                     "Error handling Atoma event"
                                 );
@@ -168,11 +146,7 @@
                             if let Err(e) = handle_state_manager_event(&self, state_manager_event).await {
                                 tracing::error!(
                                     target = "atoma-state-manager",
-<<<<<<< HEAD
-                                    event = "state_manager_event_error",
-=======
                                     event = "state_manager_receiver_error",
->>>>>>> ecf45883
                                     error = %e,
                                     "Error handling state manager event"
                                 );
@@ -4095,8 +4069,6 @@
         Ok(())
     }
 
-<<<<<<< HEAD
-=======
     /// Records statistics about a new stack in the database.
     ///
     /// This method inserts or updates hourly statistics about stack compute units in the `stats_stacks` table.
@@ -4373,7 +4345,6 @@
     }
 }
 
->>>>>>> ecf45883
 #[derive(Error, Debug)]
 pub enum AtomaStateManagerError {
     #[error("Failed to connect to the database: {0}")]
@@ -4398,12 +4369,10 @@
     InvalidTimestamp,
     #[error("Failed to run migrations")]
     FailedToRunMigrations(#[from] sqlx::migrate::MigrateError),
-<<<<<<< HEAD
     #[error("Node not found")]
     NodeNotFound,
     #[error("Node small id ownership verification failed")]
     NodeSmallIdOwnershipVerificationFailed,
-=======
     #[error("Failed to verify quote: `{0}`")]
     FailedToVerifyQuote(String),
     #[error("Failed to parse quote: `{0}`")]
@@ -4416,16 +4385,12 @@
     FailedToRetrieveFmspc(String),
     #[error("Insufficient balance")]
     InsufficientBalance,
->>>>>>> ecf45883
 }
 
 #[cfg(test)]
 mod tests {
     use super::*;
-<<<<<<< HEAD
-=======
     use uuid::Uuid;
->>>>>>> ecf45883
 
     const POSTGRES_TEST_DB_URL: &str = "postgres://atoma:atoma@localhost:5432/atoma";
 
@@ -4442,18 +4407,12 @@
                 tasks,
                 node_subscriptions,
                 stacks,
-<<<<<<< HEAD
-                stack_settlement_tickets,
-                stack_attestation_disputes,
-                nodes
-=======
                 nodes,
                 stack_settlement_tickets,
                 stack_attestation_disputes,
                 node_public_keys,
                 users,
                 key_rotations
->>>>>>> ecf45883
             CASCADE",
         )
         .execute(db)
@@ -4461,7 +4420,6 @@
         .expect("Failed to truncate tables");
     }
 
-<<<<<<< HEAD
     #[tokio::test]
     #[serial_test::serial]
     async fn test_verify_node_small_id_ownership() {
@@ -4509,7 +4467,98 @@
                 }
             }
         }
-=======
+    }
+
+    #[tokio::test]
+    #[serial_test::serial]
+    async fn test_verify_node_small_id_ownership_with_multiple_nodes() {
+        let state = setup_test_db().await;
+        truncate_tables(&state.db).await;
+
+        // Insert multiple test nodes
+        let test_nodes = vec![
+            (1i64, "test_address_1"),
+            (2i64, "test_address_2"),
+            (3i64, "test_address_3"),
+        ];
+
+        for (node_id, address) in &test_nodes {
+            sqlx::query("INSERT INTO nodes (node_small_id, public_address, sui_address, node_id) VALUES ($1, $2, $3, $4)")
+                .bind(*node_id)
+                .bind(*address)
+                .bind("0x123...456")
+                .bind("0xa12...beef")
+                .execute(&state.db)
+                .await
+                .expect("Failed to insert test node");
+        }
+
+        // Verify correct mappings
+        for (node_id, address) in &test_nodes {
+            let result = state
+                .verify_node_small_id_ownership(*node_id, address.to_string())
+                .await;
+            assert!(
+                result.is_ok(),
+                "Verification should succeed for valid node-address pair"
+            );
+        }
+
+        // Verify incorrect mappings
+        for (node_id, address) in &test_nodes {
+            let wrong_address = format!("wrong_{}", address);
+            let result = state
+                .verify_node_small_id_ownership(*node_id, wrong_address)
+                .await;
+            assert!(
+                matches!(
+                    result,
+                    Err(AtomaStateManagerError::NodeSmallIdOwnershipVerificationFailed)
+                ),
+                "Verification should fail for invalid address"
+            );
+        }
+    }
+
+    #[tokio::test]
+    #[serial_test::serial]
+    async fn test_verify_node_small_id_ownership_with_empty_db() {
+        let state = setup_test_db().await;
+        truncate_tables(&state.db).await;
+
+        let result = state
+            .verify_node_small_id_ownership(1, "any_address".to_string())
+            .await;
+
+        assert!(
+            matches!(
+                result,
+                Err(AtomaStateManagerError::NodeSmallIdOwnershipVerificationFailed)
+            ),
+            "Verification should fail when database is empty"
+        );
+    }
+
+    async fn insert_test_node(db: &sqlx::PgPool, node_small_id: i64) {
+        sqlx::query("INSERT INTO nodes (node_small_id, node_id, sui_address) VALUES ($1, $2, $3)")
+            .bind(node_small_id)
+            .bind("test_node_id")
+            .bind("test_sui_address")
+            .execute(db)
+            .await
+            .expect("Failed to insert test node");
+    }
+
+    async fn get_node_public_url(db: &sqlx::PgPool, node_small_id: i64) -> Option<(String, i64)> {
+        sqlx::query_as::<_, (String, i64)>(
+            "SELECT public_address, timestamp FROM nodes WHERE node_small_id = $1",
+        )
+        .bind(node_small_id)
+        .fetch_optional(db)
+        .await
+        .expect("Failed to fetch node public URL")
+    }
+
     /// Helper function to create a test task
     async fn create_test_task(
         pool: &sqlx::PgPool,
@@ -4657,6 +4706,63 @@
 
     #[tokio::test]
     #[serial_test::serial]
+    async fn test_register_node_public_url_success() {
+        let state = setup_test_db().await;
+        truncate_tables(&state.db).await;
+
+        // Insert test node
+        insert_test_node(&state.db, 1).await;
+
+        let public_url = "https://test.example.com".to_string();
+        let timestamp = chrono::Utc::now().timestamp();
+
+        // Test registration
+        let result = state
+            .register_node_public_url(1, public_url.clone(), timestamp)
+            .await;
+        assert!(result.is_ok(), "Registration should succeed");
+
+        // Verify the registration
+        let stored_data = get_node_public_url(&state.db, 1)
+            .await
+            .expect("Node should exist");
+        assert_eq!(stored_data.0, public_url);
+        assert_eq!(stored_data.1, timestamp);
+    }
+
+    #[tokio::test]
+    #[serial_test::serial]
+    async fn test_register_node_public_url_update_existing() {
+        let state = setup_test_db().await;
+        truncate_tables(&state.db).await;
+
+        // Insert test node with initial URL
+        insert_test_node(&state.db, 1).await;
+        let initial_url = "https://initial.example.com".to_string();
+        let initial_timestamp = chrono::Utc::now().timestamp();
+        state
+            .register_node_public_url(1, initial_url, initial_timestamp)
+            .await
+            .unwrap();
+
+        // Update with new URL
+        let new_url = "https://updated.example.com".to_string();
+        let new_timestamp = initial_timestamp + 3600; // 1 hour later
+        let result = state
+            .register_node_public_url(1, new_url.clone(), new_timestamp)
+            .await;
+        assert!(result.is_ok(), "URL update should succeed");
+
+        // Verify the update
+        let stored_data = get_node_public_url(&state.db, 1)
+            .await
+            .expect("Node should exist");
+        assert_eq!(stored_data.0, new_url);
+        assert_eq!(stored_data.1, new_timestamp);
+    }
+
+    #[tokio::test]
+    #[serial_test::serial]
     async fn test_get_cheapest_node_basic() {
         let state = setup_test_db().await;
         truncate_tables(&state.db).await;
@@ -4682,60 +4788,71 @@
         assert_eq!(node.price_per_one_million_compute_units, 100);
         assert_eq!(node.max_num_compute_units, 1000);
         assert_eq!(node.node_small_id, 1);
->>>>>>> ecf45883
     }
 
     #[tokio::test]
     #[serial_test::serial]
-<<<<<<< HEAD
-    async fn test_verify_node_small_id_ownership_with_multiple_nodes() {
+    async fn test_register_node_public_url_nonexistent_node() {
         let state = setup_test_db().await;
         truncate_tables(&state.db).await;
 
-        // Insert multiple test nodes
-        let test_nodes = vec![
-            (1i64, "test_address_1"),
-            (2i64, "test_address_2"),
-            (3i64, "test_address_3"),
-        ];
-
-        for (node_id, address) in &test_nodes {
-            sqlx::query("INSERT INTO nodes (node_small_id, public_address, sui_address, node_id) VALUES ($1, $2, $3, $4)")
-                .bind(*node_id)
-                .bind(*address)
-                .bind("0x123...456")
-                .bind("0xa12...beef")
-                .execute(&state.db)
-                .await
-                .expect("Failed to insert test node");
-        }
-
-        // Verify correct mappings
-        for (node_id, address) in &test_nodes {
-            let result = state
-                .verify_node_small_id_ownership(*node_id, address.to_string())
-                .await;
-            assert!(
-                result.is_ok(),
-                "Verification should succeed for valid node-address pair"
-            );
-        }
-
-        // Verify incorrect mappings
-        for (node_id, address) in &test_nodes {
-            let wrong_address = format!("wrong_{}", address);
-            let result = state
-                .verify_node_small_id_ownership(*node_id, wrong_address)
-                .await;
-            assert!(
-                matches!(
-                    result,
-                    Err(AtomaStateManagerError::NodeSmallIdOwnershipVerificationFailed)
-                ),
-                "Verification should fail for invalid address"
-            );
-        }
-=======
+        let start_time = std::time::Instant::now();
+        let result = state
+            .register_node_public_url(
+                999, // Non-existent node
+                "https://test.example.com".to_string(),
+                chrono::Utc::now().timestamp(),
+            )
+            .await;
+
+        // Verify error and retry behavior
+        assert!(matches!(result, Err(AtomaStateManagerError::NodeNotFound)));
+
+        // Verify that it took at least the expected retry time
+        // 3 retries * 500ms = 1500ms minimum
+        let elapsed = start_time.elapsed();
+        assert!(
+            elapsed >= std::time::Duration::from_millis(1500),
+            "Should have waited for at least 1500ms, but only waited for {}ms",
+            elapsed.as_millis()
+        );
+    }
+
+    #[tokio::test]
+    #[serial_test::serial]
+    async fn test_register_node_public_url_delayed_node_creation() {
+        let state = setup_test_db().await;
+        truncate_tables(&state.db).await;
+
+        // Spawn a task to insert the node after a delay
+        let db_clone = state.db.clone();
+        tokio::spawn(async move {
+            tokio::time::sleep(std::time::Duration::from_millis(750)).await;
+            insert_test_node(&db_clone, 2).await;
+        });
+
+        // Attempt to register URL (should succeed after retry)
+        let public_url = "https://delayed.example.com".to_string();
+        let timestamp = chrono::Utc::now().timestamp();
+        let result = state
+            .register_node_public_url(2, public_url.clone(), timestamp)
+            .await;
+
+        assert!(
+            result.is_ok(),
+            "Registration should succeed after node creation"
+        );
+
+        // Verify the registration
+        let stored_data = get_node_public_url(&state.db, 2)
+            .await
+            .expect("Node should exist");
+        assert_eq!(stored_data.0, public_url);
+        assert_eq!(stored_data.1, timestamp);
+    }
+
+    #[tokio::test]
+    #[serial_test::serial]
     async fn test_get_cheapest_node_multiple_prices() {
         let state = setup_test_db().await;
         truncate_tables(&state.db).await;
@@ -4772,48 +4889,53 @@
         let node = result.unwrap();
         assert_eq!(node.price_per_one_million_compute_units, 50);
         assert_eq!(node.node_small_id, 2);
->>>>>>> ecf45883
     }
 
     #[tokio::test]
     #[serial_test::serial]
-<<<<<<< HEAD
-    async fn test_verify_node_small_id_ownership_with_empty_db() {
+    async fn test_register_node_public_url_concurrent_updates() {
         let state = setup_test_db().await;
         truncate_tables(&state.db).await;
 
-        let result = state
-            .verify_node_small_id_ownership(1, "any_address".to_string())
-            .await;
-
+        // Insert test node
+        insert_test_node(&state.db, 3).await;
+
+        // Spawn multiple concurrent update attempts
+        let mut handles = vec![];
+        for i in 0..5 {
+            let state_clone = state.clone();
+            let url = format!("https://concurrent{}.example.com", i);
+            let timestamp = chrono::Utc::now().timestamp() + i;
+
+            handles.push(tokio::spawn(async move {
+                state_clone
+                    .register_node_public_url(3, url, timestamp)
+                    .await
+            }));
+        }
+
+        // Wait for all updates to complete
+        let results: Vec<Result<()>> = futures::future::join_all(handles)
+            .await
+            .into_iter()
+            .map(|r| r.unwrap())
+            .collect();
+
+        // Verify all updates succeeded
         assert!(
-            matches!(
-                result,
-                Err(AtomaStateManagerError::NodeSmallIdOwnershipVerificationFailed)
-            ),
-            "Verification should fail when database is empty"
+            results.iter().all(|r| r.is_ok()),
+            "All updates should succeed"
         );
-    }
-
-    async fn insert_test_node(db: &sqlx::PgPool, node_small_id: i64) {
-        sqlx::query("INSERT INTO nodes (node_small_id, node_id, sui_address) VALUES ($1, $2, $3)")
-            .bind(node_small_id)
-            .bind("test_node_id")
-            .bind("test_sui_address")
-            .execute(db)
+
+        // Verify final state (should be the last update)
+        let stored_data = get_node_public_url(&state.db, 3)
             .await
-            .expect("Failed to insert test node");
-    }
-
-    async fn get_node_public_url(db: &sqlx::PgPool, node_small_id: i64) -> Option<(String, i64)> {
-        sqlx::query_as::<_, (String, i64)>(
-            "SELECT public_address, timestamp FROM nodes WHERE node_small_id = $1",
-        )
-        .bind(node_small_id)
-        .fetch_optional(db)
-        .await
-        .expect("Failed to fetch node public URL")
-=======
+            .expect("Node should exist");
+        assert!(stored_data.0.starts_with("https://concurrent"));
+    }
+
+    #[tokio::test]
+    #[serial_test::serial]
     async fn test_get_cheapest_node_confidential() {
         let state = setup_test_db().await;
         truncate_tables(&state.db).await;
@@ -4905,35 +5027,10 @@
             .await
             .unwrap();
         assert!(result.is_none());
->>>>>>> ecf45883
     }
 
     #[tokio::test]
     #[serial_test::serial]
-<<<<<<< HEAD
-    async fn test_register_node_public_url_success() {
-        let state = setup_test_db().await;
-        truncate_tables(&state.db).await;
-
-        // Insert test node
-        insert_test_node(&state.db, 1).await;
-
-        let public_url = "https://test.example.com".to_string();
-        let timestamp = chrono::Utc::now().timestamp();
-
-        // Test registration
-        let result = state
-            .register_node_public_url(1, public_url.clone(), timestamp)
-            .await;
-        assert!(result.is_ok(), "Registration should succeed");
-
-        // Verify the registration
-        let stored_data = get_node_public_url(&state.db, 1)
-            .await
-            .expect("Node should exist");
-        assert_eq!(stored_data.0, public_url);
-        assert_eq!(stored_data.1, timestamp);
-=======
     async fn test_get_cheapest_node_invalid_subscription() {
         let state = setup_test_db().await;
         truncate_tables(&state.db).await;
@@ -4980,68 +5077,10 @@
             .await
             .unwrap();
         assert!(result.is_none());
->>>>>>> ecf45883
     }
 
     #[tokio::test]
     #[serial_test::serial]
-<<<<<<< HEAD
-    async fn test_register_node_public_url_update_existing() {
-        let state = setup_test_db().await;
-        truncate_tables(&state.db).await;
-
-        // Insert test node with initial URL
-        insert_test_node(&state.db, 1).await;
-        let initial_url = "https://initial.example.com".to_string();
-        let initial_timestamp = chrono::Utc::now().timestamp();
-        state
-            .register_node_public_url(1, initial_url, initial_timestamp)
-            .await
-            .unwrap();
-
-        // Update with new URL
-        let new_url = "https://updated.example.com".to_string();
-        let new_timestamp = initial_timestamp + 3600; // 1 hour later
-        let result = state
-            .register_node_public_url(1, new_url.clone(), new_timestamp)
-            .await;
-        assert!(result.is_ok(), "URL update should succeed");
-
-        // Verify the update
-        let stored_data = get_node_public_url(&state.db, 1)
-            .await
-            .expect("Node should exist");
-        assert_eq!(stored_data.0, new_url);
-        assert_eq!(stored_data.1, new_timestamp);
-    }
-
-    #[tokio::test]
-    #[serial_test::serial]
-    async fn test_register_node_public_url_nonexistent_node() {
-        let state = setup_test_db().await;
-        truncate_tables(&state.db).await;
-
-        let start_time = std::time::Instant::now();
-        let result = state
-            .register_node_public_url(
-                999, // Non-existent node
-                "https://test.example.com".to_string(),
-                chrono::Utc::now().timestamp(),
-            )
-            .await;
-
-        // Verify error and retry behavior
-        assert!(matches!(result, Err(AtomaStateManagerError::NodeNotFound)));
-
-        // Verify that it took at least the expected retry time
-        // 3 retries * 500ms = 1500ms minimum
-        let elapsed = start_time.elapsed();
-        assert!(
-            elapsed >= std::time::Duration::from_millis(1500),
-            "Should have waited for at least 1500ms, but only waited for {}ms",
-            elapsed.as_millis()
-        );
-=======
     async fn test_get_cheapest_node_mixed_security_levels() {
         let state = setup_test_db().await;
         truncate_tables(&state.db).await;
@@ -5152,6 +5191,35 @@
 
     #[tokio::test]
     #[serial_test::serial]
+    async fn test_register_node_public_url_invalid_inputs() {
+        let state = setup_test_db().await;
+        truncate_tables(&state.db).await;
+
+        // Insert test node
+        insert_test_node(&state.db, 4).await;
+
+        // Test with empty URL
+        let result = state
+            .register_node_public_url(4, "".to_string(), chrono::Utc::now().timestamp())
+            .await;
+        assert!(result.is_ok(), "Empty URL should be allowed");
+
+        // Test with very long URL (edge case)
+        let long_url = "https://".to_string() + &"a".repeat(1000) + ".com";
+        let result = state
+            .register_node_public_url(4, long_url, chrono::Utc::now().timestamp())
+            .await;
+        assert!(result.is_ok(), "Long URL should be allowed");
+
+        // Test with negative timestamp
+        let result = state
+            .register_node_public_url(4, "https://test.com".to_string(), -1)
+            .await;
+        assert!(result.is_ok(), "Negative timestamp should be allowed");
+    }
+
+    #[tokio::test]
+    #[serial_test::serial]
     async fn test_compute_capacity_requirements() -> Result<()> {
         let state = setup_test_environment().await?;
 
@@ -5189,42 +5257,10 @@
         );
 
         Ok(())
->>>>>>> ecf45883
     }
 
     #[tokio::test]
     #[serial_test::serial]
-<<<<<<< HEAD
-    async fn test_register_node_public_url_delayed_node_creation() {
-        let state = setup_test_db().await;
-        truncate_tables(&state.db).await;
-
-        // Spawn a task to insert the node after a delay
-        let db_clone = state.db.clone();
-        tokio::spawn(async move {
-            tokio::time::sleep(std::time::Duration::from_millis(750)).await;
-            insert_test_node(&db_clone, 2).await;
-        });
-
-        // Attempt to register URL (should succeed after retry)
-        let public_url = "https://delayed.example.com".to_string();
-        let timestamp = chrono::Utc::now().timestamp();
-        let result = state
-            .register_node_public_url(2, public_url.clone(), timestamp)
-            .await;
-
-        assert!(
-            result.is_ok(),
-            "Registration should succeed after node creation"
-        );
-
-        // Verify the registration
-        let stored_data = get_node_public_url(&state.db, 2)
-            .await
-            .expect("Node should exist");
-        assert_eq!(stored_data.0, public_url);
-        assert_eq!(stored_data.1, timestamp);
-=======
     async fn test_invalid_configurations() -> Result<()> {
         let state = setup_test_environment().await?;
 
@@ -5384,52 +5420,10 @@
         assert!(result.is_none());
 
         Ok(())
->>>>>>> ecf45883
     }
 
     #[tokio::test]
     #[serial_test::serial]
-<<<<<<< HEAD
-    async fn test_register_node_public_url_concurrent_updates() {
-        let state = setup_test_db().await;
-        truncate_tables(&state.db).await;
-
-        // Insert test node
-        insert_test_node(&state.db, 3).await;
-
-        // Spawn multiple concurrent update attempts
-        let mut handles = vec![];
-        for i in 0..5 {
-            let state_clone = state.clone();
-            let url = format!("https://concurrent{}.example.com", i);
-            let timestamp = chrono::Utc::now().timestamp() + i;
-
-            handles.push(tokio::spawn(async move {
-                state_clone
-                    .register_node_public_url(3, url, timestamp)
-                    .await
-            }));
-        }
-
-        // Wait for all updates to complete
-        let results: Vec<Result<()>> = futures::future::join_all(handles)
-            .await
-            .into_iter()
-            .map(|r| r.unwrap())
-            .collect();
-
-        // Verify all updates succeeded
-        assert!(
-            results.iter().all(|r| r.is_ok()),
-            "All updates should succeed"
-        );
-
-        // Verify final state (should be the last update)
-        let stored_data = get_node_public_url(&state.db, 3)
-            .await
-            .expect("Node should exist");
-        assert!(stored_data.0.starts_with("https://concurrent"));
-=======
     async fn test_select_node_public_key_for_encryption_for_node_multiple_keys() -> Result<()> {
         let state = setup_test_db().await;
         truncate_tables(&state.db).await;
@@ -5555,38 +5549,10 @@
         }
 
         Ok(())
->>>>>>> ecf45883
     }
 
     #[tokio::test]
     #[serial_test::serial]
-<<<<<<< HEAD
-    async fn test_register_node_public_url_invalid_inputs() {
-        let state = setup_test_db().await;
-        truncate_tables(&state.db).await;
-
-        // Insert test node
-        insert_test_node(&state.db, 4).await;
-
-        // Test with empty URL
-        let result = state
-            .register_node_public_url(4, "".to_string(), chrono::Utc::now().timestamp())
-            .await;
-        assert!(result.is_ok(), "Empty URL should be allowed");
-
-        // Test with very long URL (edge case)
-        let long_url = "https://".to_string() + &"a".repeat(1000) + ".com";
-        let result = state
-            .register_node_public_url(4, long_url, chrono::Utc::now().timestamp())
-            .await;
-        assert!(result.is_ok(), "Long URL should be allowed");
-
-        // Test with negative timestamp
-        let result = state
-            .register_node_public_url(4, "https://test.com".to_string(), -1)
-            .await;
-        assert!(result.is_ok(), "Negative timestamp should be allowed");
-=======
     async fn test_verify_stack_for_confidential_compute_request() -> Result<()> {
         let state = setup_test_db().await;
         truncate_tables(&state.db).await;
@@ -5764,6 +5730,5 @@
         assert!(result, "Stack should be valid with updated key");
 
         Ok(())
->>>>>>> ecf45883
     }
 }