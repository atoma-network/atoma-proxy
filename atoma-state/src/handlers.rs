use atoma_p2p::AtomaP2pEvent;
use atoma_sui::events::{
    AtomaEvent, NewKeyRotationEvent, NewStackSettlementAttestationEvent,
    NodePublicKeyCommittmentEvent, NodeRegisteredEvent, NodeSubscribedToTaskEvent,
    NodeSubscriptionUpdatedEvent, NodeUnsubscribedFromTaskEvent, StackAttestationDisputeEvent,
    StackCreatedEvent, StackSettlementTicketClaimedEvent, StackSettlementTicketEvent,
    StackTrySettleEvent, TaskDeprecationEvent, TaskRegisteredEvent,
};
<<<<<<< HEAD
use tokio::sync::oneshot;
use tracing::{error, info, instrument, trace};
=======
use chrono::{DateTime, Utc};
use tracing::{info, instrument, trace};
>>>>>>> ecf45883

use crate::{
    state_manager::Result,
    timestamp_to_datetime_or_now,
    types::{AtomaAtomaStateManagerEvent, Stack},
    AtomaStateManager, AtomaStateManagerError,
};

#[instrument(level = "trace", skip_all)]
pub async fn handle_atoma_event(
    event: AtomaEvent,
    state_manager: &AtomaStateManager,
) -> Result<()> {
    match event {
        AtomaEvent::TaskRegisteredEvent(event) => handle_new_task_event(state_manager, event).await,
        AtomaEvent::TaskDeprecationEvent(event) => {
            handle_task_deprecation_event(state_manager, event).await
        }
        AtomaEvent::NodeSubscribedToTaskEvent(event) => {
            handle_node_task_subscription_event(state_manager, event).await
        }
        AtomaEvent::NodeSubscriptionUpdatedEvent(event) => {
            handle_node_task_subscription_updated_event(state_manager, event).await
        }
        AtomaEvent::NodeUnsubscribedFromTaskEvent(event) => {
            handle_node_task_unsubscription_event(state_manager, event).await
        }
        AtomaEvent::StackCreatedEvent((event, timestamp)) => {
            handle_create_stack_stats(
                state_manager,
                event,
                timestamp_to_datetime_or_now(timestamp),
            )
            .await?;
            Ok(())
        }
        AtomaEvent::StackCreateAndUpdateEvent(event) => {
            // NOTE: Don't handle creation here. It's handled when the stack is created right away.
            info!("Stack creates and update event: {:?}", event);
            Ok(())
        }
        AtomaEvent::StackTrySettleEvent((event, timestamp)) => {
            handle_stack_try_settle_event(
                state_manager,
                event,
                timestamp_to_datetime_or_now(timestamp),
            )
            .await
        }
        AtomaEvent::StackSettlementTicketEvent(event) => {
            handle_stack_settlement_ticket_event(state_manager, event).await
        }
        AtomaEvent::StackSettlementTicketClaimedEvent(event) => {
            handle_stack_settlement_ticket_claimed_event(state_manager, event).await
        }
        AtomaEvent::StackAttestationDisputeEvent(event) => {
            handle_stack_attestation_dispute_event(state_manager, event).await
        }
        AtomaEvent::NewStackSettlementAttestationEvent(event) => {
            handle_new_stack_settlement_attestation_event(state_manager, event).await
        }
        AtomaEvent::NewKeyRotationEvent(event) => {
            handle_new_key_rotation_event(state_manager, event).await
        }
        AtomaEvent::NodePublicKeyCommittmentEvent(event) => {
            handle_node_key_rotation_event(state_manager, event).await
        }
        AtomaEvent::PublishedEvent(event) => {
            info!("Published event: {:?}", event);
            Ok(())
        }
        AtomaEvent::NodeRegisteredEvent((event, address)) => {
            handle_node_registration_event(state_manager, event, address.to_string()).await
        }
        AtomaEvent::NodeSubscribedToModelEvent(event) => {
            info!("Node subscribed to model event: {:?}", event);
            Ok(())
        }
        AtomaEvent::FirstSubmissionEvent(event) => {
            info!("First submission event: {:?}", event);
            Ok(())
        }
        AtomaEvent::DisputeEvent(event) => {
            info!("Dispute event: {:?}", event);
            Ok(())
        }
        AtomaEvent::NewlySampledNodesEvent(event) => {
            info!("Newly sampled nodes event: {:?}", event);
            Ok(())
        }
        AtomaEvent::SettledEvent(event) => {
            info!("Settled event: {:?}", event);
            Ok(())
        }
        AtomaEvent::RetrySettlementEvent(event) => {
            info!("Retry settlement event: {:?}", event);
            Ok(())
        }
        AtomaEvent::TaskRemovedEvent(event) => {
            info!("Task removed event: {:?}", event);
            Ok(())
        }
        AtomaEvent::Text2ImagePromptEvent(event) => {
            info!("Text2Image prompt event: {:?}", event);
            Ok(())
        }
        AtomaEvent::Text2TextPromptEvent(event) => {
            info!("Text2Text prompt event: {:?}", event);
            Ok(())
        }
    }
}

/// Handles peer-to-peer (P2P) events in the Atoma network by processing node registration and verification events.
///
/// This function serves as a central handler for P2P events, specifically dealing with:
/// - Node public URL registration events
/// - Node small ID ownership verification events
///
/// # Arguments
///
/// * `state_manager` - A reference to the `AtomaStateManager` that provides access to the state database
/// * `event` - An `AtomaP2pEvent` enum representing the P2P event to be processed
/// * `sender` - An optional oneshot channel sender to communicate the result of the event handling
///
/// # Returns
///
/// * `Result<()>` - Ok(()) if the event was processed successfully, or an error if the operation failed
///
/// # Errors
///
/// This function will return an error if:
/// * The underlying handlers fail to process the event
/// * Database operations fail during event processing
///
/// # Examples
///
/// ```rust,ignore
/// use atoma_state::AtomaStateManager;
/// use atoma_p2p::AtomaP2pEvent;
/// use tokio::sync::oneshot;
///
/// async fn process_p2p_event(
///     state_manager: &AtomaStateManager,
///     event: AtomaP2pEvent,
/// ) {
///     let (tx, rx) = oneshot::channel();
///     if let Err(e) = handle_p2p_event(state_manager, event, Some(tx)).await {
///         eprintln!("Failed to handle P2P event: {}", e);
///     }
/// }
/// ```
///
/// # Event Types
///
/// ## NodePublicUrlRegistrationEvent
/// Registers or updates a node's public URL in the network. This allows other nodes to discover
/// and communicate with the node. Includes:
/// - `public_url`: The URL where the node can be reached
/// - `node_small_id`: The node's unique identifier
/// - `timestamp`: When the registration occurred
///
/// ## VerifyNodeSmallIdOwnership
/// Verifies that a node's small ID is properly owned by associating it with a Sui blockchain
/// address. Includes:
/// - `node_small_id`: The ID to verify
/// - `sui_address`: The blockchain address claiming ownership
///
/// # Notes
///
/// The function uses the `#[instrument]` attribute for tracing, with `skip_all` to prevent
/// logging of potentially sensitive parameters. The actual event processing is delegated to
/// specialized handler functions for each event type.
#[instrument(level = "trace", skip_all)]
pub async fn handle_p2p_event(
    state_manager: &AtomaStateManager,
    event: AtomaP2pEvent,
    sender: Option<oneshot::Sender<Result<()>>>,
) -> Result<()> {
    match event {
        AtomaP2pEvent::NodePublicUrlRegistrationEvent {
            public_url,
            node_small_id,
            timestamp,
        } => {
            handle_node_public_url_registration_event(
                state_manager,
                public_url,
                node_small_id as i64,
                timestamp as i64,
            )
            .await
        }
        AtomaP2pEvent::VerifyNodeSmallIdOwnership {
            node_small_id,
            sui_address,
        } => {
            let result = handle_node_small_id_ownership_verification_event(
                state_manager,
                node_small_id as i64,
                sui_address,
            )
            .await;
            if let Some(sender) = sender {
                sender.send(result).map_err(|_| {
                    error!(
                        target = "atoma-state-handlers",
                        event = "handle-node-small-id-ownership-verification-event",
                        "Failed to send result to sender"
                    );
                    AtomaStateManagerError::ChannelSendError
                })?;
            } else {
                error!(
                    target = "atoma-state-handlers",
                    event = "handle-node-small-id-ownership-verification-event",
                    "No sender provided for node small id ownership verification event, this should never happen"
                );
                return Err(AtomaStateManagerError::ChannelSendError);
            }
            Ok(())
        }
    }
}

/// Handles a new task event by processing and inserting it into the database.
///
/// This function takes a serialized `TaskRegisteredEvent`, deserializes it, and
/// inserts the corresponding task into the database using the provided `AtomaStateManager`.
///
/// # Arguments
///
/// * `state_manager` - A reference to the `AtomaStateManager` for database operations.
/// * `value` - A `serde_json::Value` containing the serialized `TaskRegisteredEvent`.
///
/// # Returns
///
/// * `Result<()>` - Ok(()) if the task was successfully processed and inserted, or an error otherwise.
///
/// # Errors
///
/// This function will return an error if:
/// * The `value` cannot be deserialized into a `TaskRegisteredEvent`.
/// * The `AtomaStateManager` fails to insert the new task into the database.
#[instrument(level = "trace", skip_all)]
pub(crate) async fn handle_new_task_event(
    state_manager: &AtomaStateManager,
    event: TaskRegisteredEvent,
) -> Result<()> {
    trace!(
        target = "atoma-state-handlers",
        event = "handle-new-task-event",
        "Processing new task event"
    );
    let task = event.into();
    state_manager.state.insert_new_task(task).await?;
    Ok(())
}

/// Handles a task deprecation event.
///
/// This function processes a task deprecation event by parsing the event data,
/// extracting the necessary information, and updating the task's status in the database.
///
/// # Arguments
///
/// * `state_manager` - A reference to the `AtomaStateManager` for database operations.
/// * `value` - A `serde_json::Value` containing the serialized task deprecation event data.
///
/// # Returns
///
/// * `Result<()>` - Ok(()) if the event was processed successfully, or an error if something went wrong.
///
/// # Errors
///
/// This function will return an error if:
/// * The event data cannot be deserialized into a `TaskDeprecationEvent`.
/// * The database operation to deprecate the task fails.
///
/// # Behavior
///
/// The function performs the following steps:
/// 1. Deserializes the input `value` into a `TaskDeprecationEvent`.
/// 2. Extracts the `task_small_id` and `epoch` from the event.
/// 3. Calls the `deprecate_task` method on the `AtomaStateManager` to update the task's status in the database.
#[instrument(level = "trace", skip_all)]
pub(crate) async fn handle_task_deprecation_event(
    state_manager: &AtomaStateManager,
    event: TaskDeprecationEvent,
) -> Result<()> {
    trace!(
        target = "atoma-state-handlers",
        event = "handle-task-deprecation-event",
        "Processing task deprecation event"
    );
    let task_small_id = event.task_small_id;
    let epoch = event.epoch;
    state_manager
        .state
        .deprecate_task(task_small_id.inner as i64, epoch as i64)
        .await?;
    Ok(())
}

/// Handles a node task subscription event.
///
/// This function processes a node task subscription event by parsing the event data,
/// extracting the necessary information, and updating the node's subscription to the task in the database.
///
/// # Arguments
///
/// * `state_manager` - A reference to the `AtomaStateManager` for database operations.
/// * `event` - A `NodeSubscribedToTaskEvent` containing the details of the subscription event.
///
/// # Returns
///
/// * `Result<()>` - Ok(()) if the event was processed successfully, or an error if something went wrong.
///
/// # Errors
///
/// This function will return an error if:
/// * The event data cannot be deserialized into a `NodeSubscribedToTaskEvent`.
/// * The database operation to subscribe the node to the task fails.
///
/// # Behavior
///
/// The function performs the following steps:
/// 1. Extracts the `node_small_id`, `task_small_id`, `price_per_one_million_compute_units`, and `max_num_compute_units` from the event.
/// 2. Calls the `subscribe_node_to_task` method on the `AtomaStateManager` to update the node's subscription in the database.
#[instrument(level = "trace", skip_all)]
pub(crate) async fn handle_node_task_subscription_event(
    state_manager: &AtomaStateManager,
    event: NodeSubscribedToTaskEvent,
) -> Result<()> {
    trace!(
        target = "atoma-state-handlers",
        event = "handle-node-task-subscription-event",
        "Processing node subscription event"
    );
    let node_small_id = event.node_small_id.inner as i64;
    let task_small_id = event.task_small_id.inner as i64;
    let price_per_one_million_compute_units = event.price_per_one_million_compute_units as i64;
    let max_num_compute_units = event.max_num_compute_units as i64;
    state_manager
        .state
        .subscribe_node_to_task(
            node_small_id,
            task_small_id,
            price_per_one_million_compute_units,
            max_num_compute_units,
        )
        .await?;
    Ok(())
}

/// Handles a node task subscription updated event.
///
/// This function processes a node task subscription updated event by parsing the event data,
/// extracting the necessary information, and updating the node's subscription to the task in the database.
///
/// # Arguments
///
/// * `state_manager` - A reference to the `AtomaStateManager` for database operations.
/// * `event` - A `NodeSubscriptionUpdatedEvent` containing the details of the subscription update.
///
/// # Returns
///
/// * `Result<()>` - Ok(()) if the event was processed successfully, or an error if something went wrong.
///
/// # Errors
///
/// This function will return an error if:
/// * The event data cannot be deserialized into a `NodeSubscriptionUpdatedEvent`.
/// * The database operation to update the node's subscription to the task fails.
///
/// # Behavior
///
/// The function performs the following steps:
/// 1. Extracts the `node_small_id`, `task_small_id`, `price_per_one_million_compute_units`, and `max_num_compute_units` from the event.
/// 2. Calls the `update_node_subscription` method on the `AtomaStateManager` to update the node's subscription in the database.
#[instrument(level = "trace", skip_all)]
pub(crate) async fn handle_node_task_subscription_updated_event(
    state_manager: &AtomaStateManager,
    event: NodeSubscriptionUpdatedEvent,
) -> Result<()> {
    trace!(
        target = "atoma-state-handlers",
        event = "handle-node-task-subscription-updated-event",
        "Processing node subscription updated event"
    );
    let node_small_id = event.node_small_id.inner as i64;
    let task_small_id = event.task_small_id.inner as i64;
    let price_per_one_million_compute_units = event.price_per_one_million_compute_units as i64;
    let max_num_compute_units = event.max_num_compute_units as i64;
    state_manager
        .state
        .update_node_subscription(
            node_small_id,
            task_small_id,
            price_per_one_million_compute_units,
            max_num_compute_units,
        )
        .await?;
    Ok(())
}

/// Handles a node task unsubscription event.
///
/// This function processes a node task unsubscription event by parsing the event data,
/// extracting the necessary information, and updating the node's subscription status in the database.
///
/// # Arguments
///
/// * `state_manager` - A reference to the `AtomaStateManager` for database operations.
/// * `event` - A `NodeUnsubscribedFromTaskEvent` containing the details of the unsubscription event.
///
/// # Returns
///
/// * `Result<()>` - Ok(()) if the event was processed successfully, or an error if something went wrong.
///
/// # Errors
///
/// This function will return an error if:
/// * The event data cannot be deserialized into a `NodeUnsubscribedFromTaskEvent`.
/// * The database operation to unsubscribe the node from the task fails.
///
/// # Behavior
///
/// The function performs the following steps:
/// 1. Extracts the `node_small_id` and `task_small_id` from the event.
/// 2. Calls the `unsubscribe_node_from_task` method on the `AtomaStateManager` to update the node's subscription status in the database.
#[instrument(level = "trace", skip_all)]
pub(crate) async fn handle_node_task_unsubscription_event(
    state_manager: &AtomaStateManager,
    event: NodeUnsubscribedFromTaskEvent,
) -> Result<()> {
    trace!(
        target = "atoma-state-handlers",
        event = "handle-node-task-unsubscription-event",
        "Processing node unsubscription event"
    );
    let node_small_id = event.node_small_id.inner as i64;
    let task_small_id = event.task_small_id.inner as i64;
    state_manager
        .state
        .unsubscribe_node_from_task(node_small_id, task_small_id)
        .await?;
    Ok(())
}

/// Handles a stack created event.
///
/// This function processes a stack created event by parsing the event data,
/// checking if the selected node is one of the current nodes, and if so,
/// inserting the new stack into the database.
///
/// # Arguments
///
/// * `state_manager` - A reference to the `AtomaStateManager` for database operations.
/// * `event` - A `StackCreatedEvent` containing the details of the stack creation event.
/// * `node_small_ids` - A slice of `u64` values representing the small IDs of the current nodes.
/// * `acquired_timestamp` - The timestamp of the event.
///
/// # Returns
///
/// * `Result<()>` - Ok(()) if the event was processed successfully, or an error if something went wrong.
///
/// # Errors
///
/// This function will return an error if:
/// * The event data cannot be deserialized into a `StackCreatedEvent`.
/// * The database operation to insert the new stack fails.
///
/// # Behavior
///
/// The function performs the following steps:
/// 1. Extracts the `selected_node_id` from the event.
/// 2. Checks if the `selected_node_id` is present in the `node_small_ids` slice.
/// 3. If the node is valid, it converts the event into a stack object and inserts it into the database.
#[instrument(level = "trace", skip_all)]
pub(crate) async fn handle_stack_created_event(
    state_manager: &AtomaStateManager,
    event: StackCreatedEvent,
    already_computed_units: i64,
    user_id: i64,
    acquired_timestamp: DateTime<Utc>,
) -> Result<()> {
    let node_small_id = event.selected_node_id.inner;
    trace!(
        target = "atoma-state-handlers",
        event = "handle-stack-created-event",
        "Stack selected current node, with id {node_small_id}, inserting new stack"
    );
    let mut stack: Stack = event.into();
    stack.already_computed_units = already_computed_units;
    state_manager
        .state
        .insert_new_stack(stack, user_id, acquired_timestamp)
        .await?;
    Ok(())
}

/// Handles create stack for stats.
///
/// This function processes a stack created event by parsing the event data,
///
/// # Arguments
///
/// * `state_manager` - A reference to the `AtomaStateManager` for database operations.
/// * `event` - A `StackCreatedEvent` containing the details of the stack creation event.
/// * `timestamp` - The timestamp of the event.
///
/// # Returns
///
/// * `Result<()>` - Ok(()) if the event was processed successfully, or an error if something went wrong.
///
/// # Errors
///
/// This function will return an error if:
/// * The event data cannot be deserialized into a `StackCreatedEvent`.
/// * The database operation to insert the new stack fails.
///
#[instrument(level = "trace", skip_all)]
pub(crate) async fn handle_create_stack_stats(
    state_manager: &AtomaStateManager,
    event: StackCreatedEvent,
    timestamp: DateTime<Utc>,
) -> Result<()> {
    let stack = event.into();
    state_manager
        .state
        .new_stats_stack(stack, timestamp)
        .await?;
    Ok(())
}

/// Handles a stack try settle event.
///
/// This function processes a stack try settle event by parsing the event data,
/// converting it into a stack settlement ticket, and inserting it into the database.
///
/// # Arguments
///
/// * `state_manager` - A reference to the `AtomaStateManager` for database operations.
/// * `event` - A `StackTrySettleEvent` containing the details of the stack try settle event.
///
/// # Returns
///
/// * `Result<()>` - Ok(()) if the event was processed successfully, or an error if something went wrong.
///
/// # Errors
///
/// This function will return an error if:
/// * The event data cannot be deserialized into a `StackTrySettleEvent`.
/// * The database operation to insert the new stack settlement ticket fails.
///
/// # Behavior
///
/// The function performs the following steps:
/// 1. Converts the `StackTrySettleEvent` into a stack settlement ticket.
/// 2. Calls the `insert_new_stack_settlement_ticket` method on the `AtomaStateManager` to insert the ticket into the database.
#[instrument(level = "trace", skip_all)]
pub(crate) async fn handle_stack_try_settle_event(
    state_manager: &AtomaStateManager,
    event: StackTrySettleEvent,
    timestamp: DateTime<Utc>,
) -> Result<()> {
    trace!(
        target = "atoma-state-handlers",
        event = "handle-stack-try-settle-event",
        "Processing stack try settle event"
    );
    let stack_settlement_ticket = event.into();
    state_manager
        .state
        .insert_new_stack_settlement_ticket(stack_settlement_ticket, timestamp)
        .await?;
    Ok(())
}

/// Handles a new stack settlement attestation event.
///
/// This function processes a new stack settlement attestation event by parsing the event data
/// and updating the corresponding stack settlement ticket in the database with attestation commitments.
///
/// # Arguments
///
/// * `state_manager` - A reference to the `AtomaStateManager` for database operations.
/// * `event` - A `NewStackSettlementAttestationEvent` containing the details of the attestation event.
///
/// # Returns
///
/// * `Result<()>` - Ok(()) if the event was processed successfully, or an error if something went wrong.
///
/// # Errors
///
/// This function will return an error if:
/// * The event data cannot be deserialized into a `NewStackSettlementAttestationEvent`.
/// * The database operation to update the stack settlement ticket with attestation commitments fails.
///
/// # Behavior
///
/// The function performs the following steps:
/// 1. Extracts the `stack_small_id`, `attestation_node_id`, `committed_stack_proof`, and `stack_merkle_leaf` from the event.
/// 2. Calls the `update_stack_settlement_ticket_with_attestation_commitments` method on the `AtomaStateManager` to update the database.
#[instrument(level = "trace", skip_all)]
pub(crate) async fn handle_new_stack_settlement_attestation_event(
    state_manager: &AtomaStateManager,
    event: NewStackSettlementAttestationEvent,
) -> Result<()> {
    trace!(
        target = "atoma-state-handlers",
        event = "handle-new-stack-settlement-attestation-event",
        "Processing new stack settlement attestation event"
    );
    let stack_small_id = event.stack_small_id.inner as i64;
    let attestation_node_id = event.attestation_node_id.inner as i64;
    let committed_stack_proof = event.committed_stack_proof;
    let stack_merkle_leaf = event.stack_merkle_leaf;

    state_manager
        .state
        .update_stack_settlement_ticket_with_attestation_commitments(
            stack_small_id,
            committed_stack_proof,
            stack_merkle_leaf,
            attestation_node_id,
        )
        .await?;
    Ok(())
}

/// Handles a stack settlement ticket event.
///
/// This function processes a stack settlement ticket event by parsing the event data
/// and updating the corresponding stack settlement ticket in the database.
///
/// # Arguments
///
/// * `state_manager` - A reference to the `AtomaStateManager` for database operations.
/// * `event` - A `StackSettlementTicketEvent` containing the details of the stack settlement ticket event.
///
/// # Returns
///
/// * `Result<()>` - Ok(()) if the event was processed successfully, or an error if something went wrong.
///
/// # Errors
///
/// This function will return an error if:
/// * The event data cannot be deserialized into a `StackSettlementTicketEvent`.
/// * The database operation to settle the stack settlement ticket fails.
///
/// # Behavior
///
/// The function performs the following steps:
/// 1. Extracts the `stack_small_id` and `dispute_settled_at_epoch` from the event.
/// 2. Calls the `settle_stack_settlement_ticket` method on the `AtomaStateManager` to update the database.
#[instrument(level = "trace", skip_all)]
pub(crate) async fn handle_stack_settlement_ticket_event(
    state_manager: &AtomaStateManager,
    event: StackSettlementTicketEvent,
) -> Result<()> {
    trace!(
        target = "atoma-state-handlers",
        event = "handle-stack-settlement-ticket-event",
        "Processing stack settlement ticket event"
    );
    let stack_small_id = event.stack_small_id.inner as i64;
    let dispute_settled_at_epoch = event.dispute_settled_at_epoch as i64;
    state_manager
        .state
        .settle_stack_settlement_ticket(stack_small_id, dispute_settled_at_epoch)
        .await?;
    Ok(())
}

/// Handles a stack settlement ticket claimed event.
///
/// This function processes a stack settlement ticket claimed event by parsing the event data
/// and updating the corresponding stack settlement ticket in the database with claim information.
///
/// # Arguments
///
/// * `state_manager` - A reference to the `AtomaStateManager` for database operations.
/// * `event` - A `StackSettlementTicketClaimedEvent` containing the details of the stack settlement ticket claimed event.
///
/// # Returns
///
/// * `Result<()>` - Ok(()) if the event was processed successfully, or an error if something went wrong.
///
/// # Errors
///
/// This function will return an error if:
/// * The event data cannot be deserialized into a `StackSettlementTicketClaimedEvent`.
/// * The database operation to update the stack settlement ticket with claim information fails.
///
/// # Behavior
///
/// The function performs the following steps:
/// 1. Extracts the `stack_small_id` and `user_refund_amount` from the event.
/// 2. Calls the `update_stack_settlement_ticket_with_claim` method on the `AtomaStateManager` to update the database.
#[instrument(level = "trace", skip_all)]
pub(crate) async fn handle_stack_settlement_ticket_claimed_event(
    state_manager: &AtomaStateManager,
    event: StackSettlementTicketClaimedEvent,
) -> Result<()> {
    trace!(
        target = "atoma-state-handlers",
        event = "handle-stack-settlement-ticket-claimed-event",
        "Processing stack settlement ticket claimed event"
    );
    let stack_small_id = event.stack_small_id.inner as i64;
    let user_refund_amount = event.user_refund_amount as i64;
    state_manager
        .state
        .update_stack_settlement_ticket_with_claim(stack_small_id, user_refund_amount)
        .await?;
    Ok(())
}

/// Handles a stack attestation dispute event.
///
/// This function processes a stack attestation dispute event by parsing the event data
/// and inserting the dispute information into the database.
///
/// # Arguments
///
/// * `state_manager` - A reference to the `AtomaStateManager` for database operations.
/// * `event` - A `StackAttestationDisputeEvent` containing the details of the dispute event.
///
/// # Returns
///
/// * `Result<()>` - Ok(()) if the event was processed successfully, or an error if something went wrong.
///
/// # Errors
///
/// This function will return an error if:
/// * The event data cannot be deserialized into a `StackAttestationDisputeEvent`.
/// * The database operation to insert the stack attestation dispute fails.
///
/// # Behavior
///
/// The function performs the following steps:
/// 1. Converts the `StackAttestationDisputeEvent` into a stack attestation dispute object.
/// 2. Calls the `insert_stack_attestation_dispute` method on the `AtomaStateManager` to insert the dispute into the database.
#[instrument(level = "trace", skip_all)]
pub(crate) async fn handle_stack_attestation_dispute_event(
    state_manager: &AtomaStateManager,
    event: StackAttestationDisputeEvent,
) -> Result<()> {
    trace!(
        target = "atoma-state-handlers",
        event = "handle-stack-attestation-dispute-event",
        "Processing stack attestation dispute event"
    );
    let stack_attestation_dispute = event.into();
    state_manager
        .state
        .insert_stack_attestation_dispute(stack_attestation_dispute)
        .await?;
    Ok(())
}

/// Handles node registration event.
///
/// This function processes a node registration event by parsing the event data
/// and inserting the node into the database.
///
/// # Arguments
///
/// * `state_manager` - A reference to the `AtomaStateManager` for database operations.
/// * `event` - A `NodeRegisteredEvent` containing the details of the node registration event.
/// * `address` - The public address of the node.
///
/// # Returns
///
/// * `Result<()>` - Ok(()) if the event was processed successfully, or an error if something went wrong.
///
/// # Errors
///
/// This function will return an error if:
/// * The event data cannot be deserialized into a `NodeRegisteredEvent`.
/// * The database operation to insert the node fails.
///
/// # Behavior
///
/// The function performs the following steps:
/// 1. Extracts the `node_small_id` from the event.
/// 2. Calls the `insert_new_node` method on the `AtomaStateManager` to insert the node into the database.
#[instrument(level = "trace", skip_all)]
pub(crate) async fn handle_node_registration_event(
    state_manager: &AtomaStateManager,
    event: NodeRegisteredEvent,
    address: String,
) -> Result<()> {
    state_manager
        .state
        .insert_new_node(event.node_small_id.inner as i64, address)
        .await?;
    Ok(())
}

/// Handles events related to the state manager.
///
/// This function processes various events that are sent to the state manager,
/// including requests to get available stacks with compute units, update the number
/// of tokens for a stack, and update the total hash of a stack.
///
/// # Arguments
///
/// * `state_manager` - A reference to the `AtomaStateManager` for database operations.
/// * `event` - An `AtomaAtomaStateManagerEvent` enum that specifies the type of event to handle.
///
/// # Returns
///
/// * `Result<()>` - Ok(()) if the event was processed successfully, or an error if something went wrong.
///
/// # Errors
///
/// This function may return an error if:
/// * The database operations for updating tokens or hashes fail.
/// * The result sender fails to send the result for the `GetAvailableStackWithComputeUnits` event.
///
/// # Behavior
///
/// The function performs the following steps:
/// 1. Matches the incoming event to determine the type of operation to perform.
/// 2. For `GetAvailableStackWithComputeUnits`, it retrieves the available stack and sends the result.
/// 3. For `UpdateStackNumTokens`, it updates the number of tokens for the specified stack.
/// 4. For `UpdateStackTotalHash`, it updates the total hash for the specified stack.
#[instrument(level = "trace", skip_all)]
pub(crate) async fn handle_state_manager_event(
    state_manager: &AtomaStateManager,
    event: AtomaAtomaStateManagerEvent,
) -> Result<()> {
    match event {
        AtomaAtomaStateManagerEvent::GetAvailableStackWithComputeUnits {
            stack_small_id,
            public_key,
            total_num_tokens,
            result_sender,
        } => {
            trace!(
                target = "atoma-state-handlers",
                event = "handle-state-manager-event",
                "Getting available stack with compute units for stack with id: {}",
                stack_small_id
            );
            let result = state_manager
                .state
                .get_available_stack_with_compute_units(
                    stack_small_id,
                    &public_key,
                    total_num_tokens,
                )
                .await;
            result_sender
                .send(result)
                .map_err(|_| AtomaStateManagerError::ChannelSendError)?;
        }
        AtomaAtomaStateManagerEvent::UpdateStackNumTokens {
            stack_small_id,
            estimated_total_tokens,
            total_tokens,
        } => {
            trace!(
                target = "atoma-state-handlers",
                event = "handle-state-manager-event",
                "Updating stack num tokens for stack with id: {}",
                stack_small_id
            );
            state_manager
                .state
                .update_stack_num_tokens(stack_small_id, estimated_total_tokens, total_tokens)
                .await?;
        }
        AtomaAtomaStateManagerEvent::UpdateStackTotalHash {
            stack_small_id,
            total_hash,
        } => {
            trace!(
                target = "atoma-state-handlers",
                event = "handle-state-manager-event",
                "Updating stack total hash for stack with id: {}",
                stack_small_id
            );
            state_manager
                .state
                .update_stack_total_hash(stack_small_id, total_hash)
                .await?;
        }
        AtomaAtomaStateManagerEvent::GetStacksForModel {
            model,
            free_compute_units,
            user_id,
            result_sender,
            is_confidential,
        } => {
            trace!(
                target = "atoma-state-handlers",
                event = "handle-state-manager-event",
                "Getting stacks for model: {} with free compute units: {}",
                model,
                free_compute_units
            );
            let stack = state_manager
                .state
                .get_stacks_for_model(&model, free_compute_units, user_id, is_confidential)
                .await;
            result_sender
                .send(stack)
                .map_err(|_| AtomaStateManagerError::ChannelSendError)?;
        }
        AtomaAtomaStateManagerEvent::GetTasksForModel {
            model,
            result_sender,
        } => {
            trace!(
                target = "atoma-state-handlers",
                event = "handle-state-manager-event",
                "Getting tasks for model: {}",
                model
            );
            let tasks = state_manager.state.get_tasks_for_model(&model).await;
            result_sender
                .send(tasks)
                .map_err(|_| AtomaStateManagerError::ChannelSendError)?;
        }
        AtomaAtomaStateManagerEvent::GetCheapestNodeForModel {
            model,
            is_confidential,
            result_sender,
        } => {
            trace!(
                target = "atoma-state-handlers",
                event = "handle-state-manager-event",
                "Getting cheapest node for model: {}",
                model
            );
            let node = state_manager
                .state
                .get_cheapest_node_for_model(&model, is_confidential)
                .await;
            result_sender
                .send(node)
                .map_err(|_| AtomaStateManagerError::ChannelSendError)?;
        }
        AtomaAtomaStateManagerEvent::LockComputeUnitsForStack {
            stack_small_id,
            available_compute_units,
            result_sender,
        } => {
            let is_locked = state_manager
                .state
                .lock_compute_units(stack_small_id, available_compute_units)
                .await;
            result_sender
                .send(is_locked)
                .map_err(|_| AtomaStateManagerError::ChannelSendError)?;
        }
        AtomaAtomaStateManagerEvent::SelectNodePublicKeyForEncryption {
            model,
            max_num_tokens,
            result_sender,
        } => {
            let node = state_manager
                .state
                .select_node_public_key_for_encryption(&model, max_num_tokens)
                .await?;
            result_sender
                .send(node)
                .map_err(|_| AtomaStateManagerError::ChannelSendError)?;
        }
        AtomaAtomaStateManagerEvent::SelectNodePublicKeyForEncryptionForNode {
            node_small_id,
            result_sender,
        } => {
            let node = state_manager
                .state
                .select_node_public_key_for_encryption_for_node(node_small_id)
                .await?;
            result_sender
                .send(node)
                .map_err(|_| AtomaStateManagerError::ChannelSendError)?;
        }
        AtomaAtomaStateManagerEvent::VerifyStackForConfidentialComputeRequest {
            stack_small_id,
            available_compute_units,
            result_sender,
        } => {
            let is_valid = state_manager
                .state
                .verify_stack_for_confidential_compute_request(
                    stack_small_id,
                    available_compute_units,
                )
                .await;
            result_sender
                .send(is_valid)
                .map_err(|_| AtomaStateManagerError::ChannelSendError)?;
        }
        AtomaAtomaStateManagerEvent::UpsertNodePublicAddress {
            node_small_id,
            public_address,
            country,
        } => {
            trace!(
                target = "atoma-state-handlers",
                event = "handle-state-manager-event",
                "Upserting public address/country for node with id: {}",
                node_small_id
            );
            state_manager
                .state
                .update_node_public_address(node_small_id, public_address, country)
                .await?;
        }
        AtomaAtomaStateManagerEvent::GetNodePublicAddress {
            node_small_id,
            result_sender,
        } => {
            trace!(
                target = "atoma-state-handlers",
                event = "handle-state-manager-event",
                "Getting public address for node with id: {}",
                node_small_id
            );
            let public_address = state_manager
                .state
                .get_node_public_address(node_small_id)
                .await;
            result_sender
                .send(public_address)
                .map_err(|_| AtomaStateManagerError::ChannelSendError)?;
        }
        AtomaAtomaStateManagerEvent::GetNodePublicUrlAndSmallId {
            stack_small_id,
            result_sender,
        } => {
            let result = state_manager
                .state
                .get_node_public_url_and_small_id(stack_small_id)
                .await;
            result_sender
                .send(result)
                .map_err(|_| AtomaStateManagerError::ChannelSendError)?;
        }
        AtomaAtomaStateManagerEvent::GetNodeSuiAddress {
            node_small_id,
            result_sender,
        } => {
            trace!(
                target = "atoma-state-handlers",
                event = "handle-state-manager-event",
                "Getting sui address for node with id: {}",
                node_small_id
            );
            let sui_address = state_manager
                .state
                .get_node_sui_address(node_small_id)
                .await;
            result_sender
                .send(sui_address)
                .map_err(|_| AtomaStateManagerError::ChannelSendError)?;
        }
        AtomaAtomaStateManagerEvent::NewStackAcquired {
            event,
            already_computed_units,
            transaction_timestamp,
            user_id,
        } => {
            handle_stack_created_event(
                state_manager,
                event,
                already_computed_units,
                user_id,
                transaction_timestamp,
            )
            .await?;
        }
        AtomaAtomaStateManagerEvent::UpdateNodeThroughputPerformance {
            timestamp,
            model_name,
            node_small_id,
            input_tokens,
            output_tokens,
            time,
        } => {
            state_manager
                .state
                .update_node_throughput_performance(
                    node_small_id,
                    input_tokens,
                    output_tokens,
                    time,
                )
                .await?;
            state_manager
                .state
                .add_compute_units_processed(
                    timestamp,
                    model_name,
                    input_tokens + output_tokens,
                    time,
                )
                .await?;
        }
        AtomaAtomaStateManagerEvent::UpdateNodePrefillPerformance {
            node_small_id,
            tokens,
            time,
        } => {
            state_manager
                .state
                .update_node_prefill_performance(node_small_id, tokens, time)
                .await?;
        }
        AtomaAtomaStateManagerEvent::UpdateNodeDecodePerformance {
            node_small_id,
            tokens,
            time,
        } => {
            state_manager
                .state
                .update_node_decode_performance(node_small_id, tokens, time)
                .await?;
        }
        AtomaAtomaStateManagerEvent::UpdateNodeLatencyPerformance {
            timestamp,
            node_small_id,
            latency,
        } => {
            state_manager
                .state
                .update_node_latency_performance(node_small_id, latency)
                .await?;
            state_manager.state.add_latency(timestamp, latency).await?;
        }
        AtomaAtomaStateManagerEvent::GetSelectedNodeX25519PublicKey {
            selected_node_id,
            result_sender,
        } => {
            let public_key = state_manager
                .state
                .get_selected_node_x25519_public_key(selected_node_id)
                .await;
            result_sender
                .send(public_key)
                .map_err(|_| AtomaStateManagerError::ChannelSendError)?;
        }
        AtomaAtomaStateManagerEvent::GetUserIdByUsernamePassword {
            username,
            password,
            result_sender,
        } => {
            let user_id = state_manager
                .state
                .get_user_id_by_username_password(&username, &password)
                .await;
            result_sender
                .send(user_id)
                .map_err(|_| AtomaStateManagerError::ChannelSendError)?;
        }
        AtomaAtomaStateManagerEvent::RegisterUserWithPassword {
            username,
            password,
            result_sender,
        } => {
            let user_id = state_manager.state.register(&username, &password).await;
            result_sender
                .send(user_id)
                .map_err(|_| AtomaStateManagerError::ChannelSendError)?;
        }
        AtomaAtomaStateManagerEvent::IsRefreshTokenValid {
            user_id,
            refresh_token_hash,
            result_sender,
        } => {
            let is_valid = state_manager
                .state
                .is_refresh_token_valid(user_id, &refresh_token_hash)
                .await;
            result_sender
                .send(is_valid)
                .map_err(|_| AtomaStateManagerError::ChannelSendError)?;
        }
        AtomaAtomaStateManagerEvent::StoreRefreshToken {
            user_id,
            refresh_token_hash,
        } => {
            state_manager
                .state
                .store_refresh_token(user_id, &refresh_token_hash)
                .await?;
        }
        AtomaAtomaStateManagerEvent::RevokeRefreshToken {
            user_id,
            refresh_token_hash,
        } => {
            state_manager
                .state
                .delete_refresh_token(user_id, &refresh_token_hash)
                .await?;
        }
        AtomaAtomaStateManagerEvent::IsApiTokenValid {
            api_token,
            result_sender,
        } => {
            let user_id = state_manager.state.is_api_token_valid(&api_token).await;
            result_sender
                .send(user_id)
                .map_err(|_| AtomaStateManagerError::ChannelSendError)?;
        }
        AtomaAtomaStateManagerEvent::StoreNewApiToken { user_id, api_token } => {
            state_manager
                .state
                .store_api_token(user_id, &api_token)
                .await?;
        }
        AtomaAtomaStateManagerEvent::RevokeApiToken { user_id, api_token } => {
            state_manager
                .state
                .delete_api_token(user_id, &api_token)
                .await?;
        }
        AtomaAtomaStateManagerEvent::GetApiTokensForUser {
            user_id,
            result_sender,
        } => {
            let api_tokens = state_manager.state.get_api_tokens_for_user(user_id).await;
            result_sender
                .send(api_tokens)
                .map_err(|_| AtomaStateManagerError::ChannelSendError)?;
        }
        AtomaAtomaStateManagerEvent::UpdateSuiAddress {
            user_id,
            sui_address,
        } => {
            state_manager
                .state
                .update_sui_address(user_id, sui_address)
                .await?;
        }
        AtomaAtomaStateManagerEvent::GetSuiAddress {
            user_id,
            result_sender,
        } => {
            let sui_address = state_manager.state.get_sui_address(user_id).await;
            result_sender
                .send(sui_address)
                .map_err(|_| AtomaStateManagerError::ChannelSendError)?;
        }
        AtomaAtomaStateManagerEvent::ConfirmUser {
            sui_address,
            user_id,
            result_sender,
        } => {
            let confirmation = state_manager.state.confirm_user(sui_address, user_id).await;
            result_sender
                .send(confirmation)
                .map_err(|_| AtomaStateManagerError::ChannelSendError)?;
        }
        AtomaAtomaStateManagerEvent::TopUpBalance { user_id, amount } => {
            state_manager.state.top_up_balance(user_id, amount).await?;
        }
        AtomaAtomaStateManagerEvent::DeductFromUsdc {
            user_id,
            amount,
            result_sender,
        } => {
            let success = state_manager.state.deduct_from_usdc(user_id, amount).await;
            result_sender
                .send(success)
                .map_err(|_| AtomaStateManagerError::ChannelSendError)?;
        }
        AtomaAtomaStateManagerEvent::InsertNewUsdcPaymentDigest {
            digest,
            result_sender,
        } => {
            let success = state_manager
                .state
                .insert_new_usdc_payment_digest(digest)
                .await;
            result_sender
                .send(success)
                .map_err(|_| AtomaStateManagerError::ChannelSendError)?;
        }
    }
    Ok(())
}

/// Handles a new key rotation event by updating the key rotation state in the database.
///
/// This function processes a key rotation event that occurs when the system performs a periodic
/// key rotation. It extracts the epoch and key rotation counter from the event and updates
/// the corresponding values in the state database.
///
/// # Arguments
///
/// * `state_manager` - A reference to the `AtomaStateManager` for database operations
/// * `event` - A `NewKeyRotationEvent` containing:
///   * `epoch` - The epoch number when the key rotation occurred
///   * `key_rotation_counter` - The counter tracking the number of key rotations
///
/// # Returns
///
/// * `Result<()>` - Ok(()) if the key rotation was processed successfully, or an error if something went wrong
///
/// # Errors
///
/// This function will return an error if:
/// * The database operation to update the key rotation state fails
///
/// # Example
///
/// ```rust,ignore
/// use atoma_state::AtomaStateManager;
/// use atoma_sui::events::NewKeyRotationEvent;
///
/// async fn rotate_key(state_manager: &AtomaStateManager, event: NewKeyRotationEvent) {
///     if let Err(e) = handle_new_key_rotation_event(state_manager, event).await {
///         eprintln!("Failed to handle key rotation: {}", e);
///     }
/// }
/// ```
#[instrument(level = "trace", skip_all)]
pub(crate) async fn handle_new_key_rotation_event(
    state_manager: &AtomaStateManager,
    event: NewKeyRotationEvent,
) -> Result<()> {
    let NewKeyRotationEvent {
        epoch,
        key_rotation_counter,
    } = event;
    state_manager
        .state
        .insert_new_key_rotation(epoch as i64, key_rotation_counter as i64)
        .await?;
    Ok(())
}

/// Handles a node key rotation event by updating the node's public key in the database.
///
/// This function processes a node key rotation event, which occurs when a node updates its
/// cryptographic keys. It extracts the relevant information from the event and updates
/// the node's public key and associated data in the state database.
///
/// # Arguments
///
/// * `state_manager` - A reference to the `AtomaStateManager` for database operations
/// * `event` - A `NodeKeyRotationEvent` containing the details of the key rotation:
///   * `epoch` - The epoch number when the key rotation occurred
///   * `node_id` - The identifier of the node performing the key rotation
///   * `node_badge_id` - The badge identifier associated with the node
///   * `new_public_key` - The new public key for the node
///   * `tee_remote_attestation_bytes` - Remote attestation data for trusted execution environment
///
/// # Returns
///
/// * `Result<()>` - Ok(()) if the key rotation was processed successfully, or an error if something went wrong
///
/// # Errors
///
/// This function will return an error if:
/// * The database operation to update the node's public key fails
///
/// # Example
///
/// ```rust,ignore
/// use atoma_state::AtomaStateManager;
/// use atoma_sui::events::NodeKeyRotationEvent;
///
/// async fn rotate_key(state_manager: &AtomaStateManager, event: NodeKeyRotationEvent) {
///     if let Err(e) = handle_node_key_rotation_event(state_manager, event).await {
///         eprintln!("Failed to handle key rotation: {}", e);
///     }
/// }
/// ```
#[instrument(level = "trace", skip_all)]
pub(crate) async fn handle_node_key_rotation_event(
    state_manager: &AtomaStateManager,
    event: NodePublicKeyCommittmentEvent,
) -> Result<()> {
    info!("Node key rotation event: {:?}", event);
    let NodePublicKeyCommittmentEvent {
        epoch,
        key_rotation_counter,
        node_id,
        new_public_key,
        tee_remote_attestation_bytes,
    } = event;
    let is_valid =
        utils::verify_quote_v4_attestation(&tee_remote_attestation_bytes, &new_public_key)
            .await
            .is_ok();
    state_manager
        .state
        .update_node_public_key(
            node_id.inner as i64,
            epoch as i64,
            key_rotation_counter as i64,
            new_public_key,
            tee_remote_attestation_bytes,
            is_valid,
        )
        .await?;
    Ok(())
}

<<<<<<< HEAD
/// Handles a node's public URL registration event by updating the node's URL in the state database.
///
/// This function processes events when nodes register or update their public URLs. It stores the URL
/// along with the registration timestamp in the state database, allowing other components to discover
/// and communicate with nodes in the network.
///
/// # Arguments
///
/// * `state_manager` - A reference to the `AtomaStateManager` that provides access to the state database
/// * `public_url` - The public URL where the node can be reached
/// * `node_small_id` - The unique identifier of the node registering its URL
/// * `timestamp` - The Unix timestamp when the registration occurred
///
/// # Returns
///
/// * `Result<()>` - Ok(()) if the URL registration was successful, or an error if the operation failed
///
/// # Errors
///
/// This function will return an error if:
/// * The database operation to register the node's public URL fails
/// * The state manager encounters any internal errors during the registration process
///
/// # Example
///
/// ```rust,ignore
/// use atoma_state::AtomaStateManager;
///
/// async fn register_node_url(
///     state_manager: &AtomaStateManager,
///     url: String,
///     node_id: i64,
///     timestamp: i64
/// ) {
///     if let Err(e) = handle_node_public_url_registration_event(
///         state_manager,
///         url,
///         node_id,
///         timestamp
///     ).await {
///         eprintln!("Failed to register node URL: {}", e);
///     }
/// }
/// ```
///
/// # Notes
///
/// The function uses the `tracing` crate to log information about the URL registration event,
/// which can be useful for debugging and monitoring the system's behavior.
#[instrument(level = "trace", skip_all)]
pub(crate) async fn handle_node_public_url_registration_event(
    state_manager: &AtomaStateManager,
    public_url: String,
    node_small_id: i64,
    timestamp: i64,
) -> Result<()> {
    info!(
        target = "atoma-state-handlers",
        event = "handle-node-public-url-registration-event",
        public_url = public_url,
        node_small_id = node_small_id,
        timestamp = timestamp,
        "Node public url registration event"
    );
    state_manager
        .state
        .register_node_public_url(node_small_id, public_url, timestamp)
        .await?;
    Ok(())
}

/// Handles a node small ID ownership verification event by updating the node's ownership status in the database.
///
/// This function processes events that verify the ownership of a node's small ID by associating it with a
/// Sui blockchain address. This verification is crucial for ensuring that only authorized nodes can participate
/// in the network and that node identifiers cannot be spoofed.
///
/// # Arguments
///
/// * `state_manager` - A reference to the `AtomaStateManager` that provides access to the state database
/// * `node_small_id` - The small ID of the node being verified (as an i64)
/// * `sui_address` - The Sui blockchain address claiming ownership of the node (as a String)
///
/// # Returns
///
/// * `Result<()>` - Ok(()) if the verification was successful, or an error if the operation failed
///
/// # Errors
///
/// This function will return an error if:
/// * The database operation to verify the node's ownership fails
/// * The state manager encounters any internal errors during the verification process
///
/// # Example
///
/// ```rust,ignore
/// use atoma_state::AtomaStateManager;
///
/// async fn verify_node_ownership(
///     state_manager: &AtomaStateManager,
///     node_id: i64,
///     address: String,
/// ) {
///     if let Err(e) = handle_node_small_id_ownership_verification_event(
///         state_manager,
///         node_id,
///         address,
///     ).await {
///         eprintln!("Failed to verify node ownership: {}", e);
///     }
/// }
/// ```
///
/// # Notes
///
/// The function uses the `tracing` crate to log information about the verification event,
/// which can be useful for debugging and monitoring the system's behavior. The logging
/// includes the node's small ID and the Sui address claiming ownership.
///
/// This verification is an important security measure that helps maintain the integrity
/// of the node network by ensuring that node identifiers are properly associated with
/// blockchain addresses.
#[instrument(level = "trace", skip_all)]
pub(crate) async fn handle_node_small_id_ownership_verification_event(
    state_manager: &AtomaStateManager,
    node_small_id: i64,
    sui_address: String,
) -> Result<()> {
    info!(
        target = "atoma-state-handlers",
        event = "handle-node-small-id-ownership-verification-event",
        node_small_id = node_small_id,
        sui_address = sui_address,
        "Node small id ownership verification event"
    );
    state_manager
        .state
        .verify_node_small_id_ownership(node_small_id, sui_address)
        .await?;
    Ok(())
=======
mod utils {
    use super::*;

    use dcap_qvl::collateral::get_collateral;
    use dcap_qvl::quote::{Quote, Report};
    use dcap_qvl::verify::verify;
    use std::time::Duration;

    /// The timeout to use for quote verification.
    const TIMEOUT: Duration = Duration::from_secs(10);

    /// The TCB update mode to use for quote verification.
    const TCB_UPDATE_MODE: &str = "early";

    /// Verifies a TEE (Trusted Execution Environment) remote attestation quote using Intel's DCAP Quote Verification Library.
    ///
    /// This function performs verification of a Quote V4 attestation by:
    /// 1. Retrieving collateral data from Intel's Provisioning Certificate Caching Service (PCCS)
    /// 2. Verifying the quote against the collateral using the current timestamp
    ///
    /// # Arguments
    ///
    /// * `tee_remote_attestation_bytes` - A byte slice containing the TEE remote attestation quote data
    /// * `new_public_key` - A byte slice containing the public key to be verified (currently unused in verification)
    ///
    /// # Returns
    ///
    /// * `Result<()>` - Ok(()) if verification succeeds, or an error if verification fails
    ///
    /// # Errors
    ///
    /// This function will return an error in the following cases:
    /// * If collateral retrieval from PCCS fails
    /// * If the system time cannot be determined
    /// * If quote verification fails
    ///
    /// # Example
    ///
    /// ```rust,ignore
    /// use your_crate::verify_quote_v4_attestation;
    ///
    /// async fn verify_attestation() {
    ///     let quote_data = vec![/* quote data */];
    ///     let public_key = vec![/* public key data */];
    ///     
    ///     match verify_quote_v4_attestation(&quote_data, &public_key).await {
    ///         Ok(()) => println!("Attestation verified successfully"),
    ///         Err(e) => eprintln!("Attestation verification failed: {:?}", e),
    ///     }
    /// }
    /// ```
    ///
    /// # Notes
    ///
    /// * Uses Intel's PCCS service at a hardcoded URL with a 10-second timeout
    /// * The `new_public_key` parameter is currently passed through but not used in the verification process
    /// * This function is specifically for Quote V4 format attestations
    pub(crate) async fn verify_quote_v4_attestation(
        quote_bytes: &[u8],
        new_public_key: &[u8],
    ) -> Result<()> {
        let quote = Quote::parse(quote_bytes)
            .map_err(|e| AtomaStateManagerError::FailedToParseQuote(format!("{e:?}")))?;
        let fmspc = quote
            .fmspc()
            .map_err(|e| AtomaStateManagerError::FailedToRetrieveFmspc(format!("{e:?}")))?;
        let certification_tcb_url = format!(
            "https://api.trustedservices.intel.com/tdx/certification/v4/tcb?fmspc={:?}&update={TCB_UPDATE_MODE}",
            fmspc
        );
        let collateral = get_collateral(&certification_tcb_url, quote_bytes, TIMEOUT)
            .await
            .map_err(|e| AtomaStateManagerError::FailedToRetrieveCollateral(format!("{e:?}")))?;
        let now = std::time::SystemTime::now()
            .duration_since(std::time::UNIX_EPOCH)
            .map_err(|e| AtomaStateManagerError::UnixTimeWentBackwards(e.to_string()))?
            .as_secs();
        match quote.report {
            Report::SgxEnclave(_) => {
                return Err(AtomaStateManagerError::FailedToVerifyQuote(
                    "Report SGX type not supported".to_string(),
                ));
            }
            Report::TD10(report) => {
                if report.report_data != new_public_key {
                    return Err(AtomaStateManagerError::FailedToVerifyQuote(
                        "Report TD10 data does not match new public key".to_string(),
                    ));
                }
            }
            Report::TD15(report) => {
                if report.base.report_data != new_public_key {
                    return Err(AtomaStateManagerError::FailedToVerifyQuote(
                        "Report TD15 data does not match new public key".to_string(),
                    ));
                }
            }
        }
        verify(quote_bytes, &collateral, now)
            .map_err(|e| AtomaStateManagerError::FailedToVerifyQuote(format!("{e:?}")))?;
        Ok(())
    }
>>>>>>> ecf45883
}<|MERGE_RESOLUTION|>--- conflicted
+++ resolved
@@ -6,13 +6,9 @@
     StackCreatedEvent, StackSettlementTicketClaimedEvent, StackSettlementTicketEvent,
     StackTrySettleEvent, TaskDeprecationEvent, TaskRegisteredEvent,
 };
-<<<<<<< HEAD
+use chrono::{DateTime, Utc};
 use tokio::sync::oneshot;
 use tracing::{error, info, instrument, trace};
-=======
-use chrono::{DateTime, Utc};
-use tracing::{info, instrument, trace};
->>>>>>> ecf45883
 
 use crate::{
     state_manager::Result,
@@ -1422,7 +1418,6 @@
     Ok(())
 }
 
-<<<<<<< HEAD
 /// Handles a node's public URL registration event by updating the node's URL in the state database.
 ///
 /// This function processes events when nodes register or update their public URLs. It stores the URL
@@ -1563,7 +1558,8 @@
         .verify_node_small_id_ownership(node_small_id, sui_address)
         .await?;
     Ok(())
-=======
+}
+
 mod utils {
     use super::*;
 
@@ -1666,5 +1662,4 @@
             .map_err(|e| AtomaStateManagerError::FailedToVerifyQuote(format!("{e:?}")))?;
         Ok(())
     }
->>>>>>> ecf45883
 }