--- conflicted
+++ resolved
@@ -31,10 +31,7 @@
 tracing                     = { workspace = true }
 url                         = { workspace = true }
 utoipa                      = { workspace = true }
-<<<<<<< HEAD
-=======
 validator                   = { workspace = true }
->>>>>>> 47947883
 
 [dev-dependencies]
 futures     = { workspace = true }
