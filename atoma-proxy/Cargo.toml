--- conflicted
+++ resolved
@@ -22,9 +22,9 @@
 futures = { workspace = true }
 hf-hub = { workspace = true }
 once_cell = "1.20"
-opentelemetry = { version = "0.21", features = ["trace"] }
-opentelemetry_sdk = { version = "0.21", features = ["rt-tokio", "trace"] }
-opentelemetry-otlp = { version = "0.14", features = [
+opentelemetry = { version = "0.27.1", features = ["trace"] }
+opentelemetry_sdk = { version = "0.27.1", features = ["rt-tokio", "trace"] }
+opentelemetry-otlp = { version = "0.27.0", features = [
     "grpc-tonic",
     "trace",
     "tls",
@@ -44,7 +44,7 @@
 tower = { workspace = true }
 tower-http = { workspace = true, features = ["cors"] }
 tracing-appender.workspace = true
-tracing-opentelemetry = "0.22"
+tracing-opentelemetry = "0.28.0"
 tracing-subscriber = { workspace = true, features = [
     "env-filter",
     "json",
@@ -53,19 +53,6 @@
 tracing.workspace = true
 utoipa = { workspace = true, features = ["axum_extras", "preserve_path_order"] }
 utoipa-swagger-ui = { workspace = true, features = ["axum"] }
-<<<<<<< HEAD
-opentelemetry = { version = "0.27.1", features = ["trace"] }
-opentelemetry_sdk = { version = "0.27.1", features = ["rt-tokio", "trace"] }
-opentelemetry-otlp = { version = "0.27.0", features = [
-    "grpc-tonic",
-    "trace",
-    "tls",
-] }
-tonic = { version = "0.9", features = ["tls", "tls-roots", "prost"] }
-once_cell = "1.20"
-tracing-opentelemetry = "0.28.0"
-=======
->>>>>>> d2611de3
 
 [features]
 google-oauth = ["atoma-auth/google-oauth", "atoma-proxy-service/google-oauth"]