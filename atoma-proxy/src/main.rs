use std::{path::Path, sync::Arc};

use anyhow::{Context, Result};
<<<<<<< HEAD
use atoma_auth::{AtomaAuthConfig, Auth};
use atoma_p2p::{AtomaP2pConfig, AtomaP2pNode};
=======
use atoma_auth::{AtomaAuthConfig, Auth, Sui};
>>>>>>> ecf45883
use atoma_proxy_service::{run_proxy_service, AtomaProxyServiceConfig, ProxyServiceState};
use atoma_state::{AtomaState, AtomaStateManager, AtomaStateManagerConfig};
use atoma_sui::AtomaSuiConfig;
use atoma_utils::spawn_with_shutdown;
use clap::Parser;
use futures::future::try_join_all;
use hf_hub::{api::sync::ApiBuilder, Repo, RepoType};
use server::{start_server, AtomaServiceConfig};
use tokenizers::Tokenizer;
use tokio::{
    net::TcpListener,
    sync::{watch, RwLock},
    try_join,
};
use tracing::{error, instrument};
use tracing_appender::non_blocking::WorkerGuard;
use tracing_appender::{
    non_blocking,
    rolling::{RollingFileAppender, Rotation},
};
use tracing_subscriber::{
    fmt::{self, format::FmtSpan, time::UtcTime},
    layer::SubscriberExt,
    util::SubscriberInitExt,
    EnvFilter, Registry,
};

mod server;

/// The directory where the logs are stored.
const LOGS: &str = "./logs";
/// The log file name.
const LOG_FILE: &str = "atoma-proxy-service.log";

/// Command line arguments for the Atoma node
#[derive(Parser)]
struct Args {
    /// Path to the configuration file
    #[arg(short, long)]
    config_path: String,
}

/// Configuration for the Atoma proxy.
///
/// This struct holds the configuration settings for various components
/// of the Atoma proxy, including the Sui, service, and state manager configurations.
#[derive(Debug)]
struct Config {
    /// Configuration for the Sui component.
    sui: AtomaSuiConfig,

    /// Configuration for the service component.
    service: AtomaServiceConfig,

    /// Configuration for the state manager component.
    state: AtomaStateManagerConfig,

    /// Configuration for the proxy service component.
    proxy_service: AtomaProxyServiceConfig,

    /// Configuration for the authentication component.
    auth: AtomaAuthConfig,
}

impl Config {
    async fn load(path: String) -> Self {
        Self {
            sui: AtomaSuiConfig::from_file_path(path.clone()),
            service: AtomaServiceConfig::from_file_path(path.clone()),
            state: AtomaStateManagerConfig::from_file_path(path.clone()),
            proxy_service: AtomaProxyServiceConfig::from_file_path(path.clone()),
            auth: AtomaAuthConfig::from_file_path(path),
        }
    }
}

/// Configure logging with JSON formatting, file output, and console output
fn setup_logging<P: AsRef<Path>>(log_dir: P) -> Result<(WorkerGuard, WorkerGuard)> {
    // Create logs directory if it doesn't exist
    std::fs::create_dir_all(&log_dir).context("Failed to create logs directory")?;

    // Set up file appender with rotation
    let file_appender = RollingFileAppender::new(Rotation::DAILY, log_dir, LOG_FILE);

    // Create non-blocking writers
    let (non_blocking_appender, file_guard) = non_blocking(file_appender);
    let (non_blocking_stdout, stdout_guard) = non_blocking(std::io::stdout());

    // Create JSON formatter for file output
    let file_layer = fmt::layer()
        .json()
        .with_timer(UtcTime::rfc_3339())
        .with_thread_ids(true)
        .with_thread_names(true)
        .with_target(true)
        .with_line_number(true)
        .with_file(true)
        .with_current_span(true)
        .with_span_list(true)
        .with_writer(non_blocking_appender);

    // Create console formatter for development
    let console_layer = fmt::layer()
        .pretty()
        .with_target(true)
        .with_thread_ids(true)
        .with_line_number(true)
        .with_file(true)
        .with_span_events(FmtSpan::ENTER)
        .with_writer(non_blocking_stdout);

    // Create filter from environment variable or default to info
    let env_filter = EnvFilter::try_from_default_env()
        .unwrap_or_else(|_| EnvFilter::new("info,atoma_proxy=info"));

    // Combine layers with filter
    Registry::default()
        .with(env_filter)
        .with(console_layer)
        .with(file_layer)
        .init();

    // Return both guards so they can be stored in main
    Ok((file_guard, stdout_guard))
}

#[tokio::main]
async fn main() -> Result<()> {
    // Store both guards to keep logging active for the duration of the program
    let (_file_guard, _stdout_guard) = setup_logging(LOGS).context("Failed to setup logging")?;

    tracing::info!("Starting Atoma Proxy Service...");

    let args = Args::parse();
    tracing::info!("Loading configuration from: {}", args.config_path);

    let config = Config::load(args.config_path).await;
    tracing::info!("Configuration loaded successfully");

    let (shutdown_sender, mut shutdown_receiver) = watch::channel(false);
    let (event_subscriber_sender, event_subscriber_receiver) = flume::unbounded();
    let (state_manager_sender, state_manager_receiver) = flume::unbounded();
    let (atoma_p2p_sender, atoma_p2p_receiver) = flume::unbounded();
    let (confidential_compute_service_sender, _confidential_compute_service_receiver) =
        tokio::sync::mpsc::unbounded_channel();

    let sui = Arc::new(RwLock::new(Sui::new(&config.sui).await?));

    let auth = Auth::new(config.auth, state_manager_sender.clone(), Arc::clone(&sui));

    let (_stack_retrieve_sender, stack_retrieve_receiver) = tokio::sync::mpsc::unbounded_channel();
    let sui_subscriber = atoma_sui::SuiEventSubscriber::new(
        config.sui.clone(),
        event_subscriber_sender,
        stack_retrieve_receiver,
        confidential_compute_service_sender,
        shutdown_receiver.clone(),
    );

<<<<<<< HEAD
    let sui = Sui::new(&config.sui).await?;

    // Initialize the `AtomaStateManager` service
=======
    // Initialize your StateManager here
>>>>>>> ecf45883
    let state_manager = AtomaStateManager::new_from_url(
        &config.state.database_url,
        event_subscriber_receiver,
        state_manager_receiver,
<<<<<<< HEAD
        atoma_p2p_receiver,
=======
        sui.write().await.get_wallet_address()?.to_string(),
>>>>>>> ecf45883
    )
    .await?;

    let state_manager_handle = spawn_with_shutdown(
        state_manager.run(shutdown_receiver.clone()),
        shutdown_sender.clone(),
    );

    let sui_subscriber_handle = spawn_with_shutdown(sui_subscriber.run(), shutdown_sender.clone());
    let tokenizers = initialize_tokenizers(
        &config.service.models,
        &config.service.revisions,
        &config.service.hf_token,
    )
    .await?;

    let models_with_modalities = config
        .service
        .models
        .iter()
        .zip(config.service.modalities.iter())
        .map(|(model, modalities)| {
            let modalities = modalities.clone();
            (model.clone(), modalities)
        })
        .collect();

    let server_handle = spawn_with_shutdown(
        start_server(
            config.service,
            state_manager_sender,
            sui,
            tokenizers,
            shutdown_receiver.clone(),
        ),
        shutdown_sender.clone(),
    );

    let proxy_service_tcp_listener = TcpListener::bind(&config.proxy_service.service_bind_address)
        .await
        .context("Failed to bind proxy service TCP listener")?;

    let proxy_service_state = ProxyServiceState {
        atoma_state: AtomaState::new_from_url(&config.state.database_url).await?,
        auth,
        models_with_modalities,
    };

    let proxy_service_handle = spawn_with_shutdown(
        run_proxy_service(
            proxy_service_state,
            proxy_service_tcp_listener,
            shutdown_receiver.clone(),
        ),
        shutdown_sender.clone(),
    );

    let ctrl_c = tokio::task::spawn(async move {
        tokio::select! {
            _ = tokio::signal::ctrl_c() => {
                println!("ctrl-c received, sending shutdown signal");
                shutdown_sender.send(true).unwrap();
            }
            _ = shutdown_receiver.changed() => {
            }
        }
    });

    let (sui_subscriber_result, server_result, state_manager_result, proxy_service_result, _) = try_join!(
        sui_subscriber_handle,
        server_handle,
        state_manager_handle,
        proxy_service_handle,
        ctrl_c
    )?;

    handle_tasks_results(
        sui_subscriber_result,
        state_manager_result,
        server_result,
        proxy_service_result,
    )?;
    Ok(())
}

/// Initializes tokenizers for multiple models by fetching their configurations from HuggingFace.
///
/// This function concurrently fetches tokenizer configurations for multiple models from HuggingFace's
/// repository and initializes them. Each tokenizer is wrapped in an Arc for safe sharing across threads.
///
/// # Arguments
///
/// * `models` - A slice of model names/paths on HuggingFace (e.g., ["facebook/opt-125m"])
/// * `revisions` - A slice of revision/branch names corresponding to each model (e.g., ["main"])
/// * `hf_token` - The HuggingFace API token to use for fetching the tokenizer configurations
///
/// # Returns
///
/// Returns a `Result` containing a vector of Arc-wrapped tokenizers on success, or an error if:
/// - Failed to fetch tokenizer configuration from HuggingFace
/// - Failed to parse the tokenizer JSON
/// - Any other network or parsing errors occur
///
/// # Examples
///
/// ```rust,ignore
/// use anyhow::Result;
///
/// #[tokio::main]
/// async fn example() -> Result<()> {
///     let models = vec!["facebook/opt-125m".to_string()];
///     let revisions = vec!["main".to_string()];
///     
///     let tokenizers = initialize_tokenizers(&models, &revisions).await?;
///     Ok(())
/// }
/// ```
#[instrument(level = "info", skip(models, revisions))]
async fn initialize_tokenizers(
    models: &[String],
    revisions: &[String],
    hf_token: &String,
) -> Result<Vec<Arc<Tokenizer>>> {
    let api = ApiBuilder::new()
        .with_progress(true)
        .with_token(Some(hf_token.clone()))
        .build()?;
    let fetch_futures: Vec<_> = models
        .iter()
        .zip(revisions.iter())
        .map(|(model, revision)| {
            let api = api.clone();
            async move {
                let repo = api.repo(Repo::with_revision(
                    model.clone(),
                    RepoType::Model,
                    revision.clone(),
                ));

                let tokenizer_filename = repo
                    .get("tokenizer.json")
                    .expect("Failed to get tokenizer.json");

                Tokenizer::from_file(tokenizer_filename)
                    .map_err(|e| {
                        anyhow::anyhow!(format!(
                            "Failed to parse tokenizer for model {}, with error: {}",
                            model, e
                        ))
                    })
                    .map(Arc::new)
            }
        })
        .collect();

    try_join_all(fetch_futures).await
}

/// Handles the results of various tasks (subscriber, state manager, and server).
///
/// This function checks the results of the subscriber, state manager, and server tasks.
/// If any of the tasks return an error, it logs the error and returns it.
/// This is useful for ensuring that the application can gracefully handle failures
/// in any of its components and provide appropriate logging for debugging.
///
/// # Arguments
///
/// * `subscriber_result` - The result of the subscriber task, which may contain an error.
/// * `state_manager_result` - The result of the state manager task, which may contain an error.
/// * `server_result` - The result of the server task, which may contain an error.
///
/// # Returns
///
/// Returns a `Result<()>`, which is `Ok(())` if all tasks succeeded, or an error if any task failed.
#[instrument(level = "info", skip_all)]
fn handle_tasks_results(
    sui_subscriber_result: Result<()>,
    state_manager_result: Result<()>,
    server_result: Result<()>,
    proxy_service_result: Result<()>,
) -> Result<()> {
    let result_handler = |result: Result<()>, message: &str| {
        if let Err(e) = result {
            error!(
                target = "atoma-node-service",
                event = "atoma_node_service_shutdown",
                error = ?e,
                "{message}"
            );
            return Err(e);
        }
        Ok(())
    };
    result_handler(sui_subscriber_result, "Subscriber terminated abruptly")?;
    result_handler(state_manager_result, "State manager terminated abruptly")?;
    result_handler(server_result, "Server terminated abruptly")?;
    result_handler(proxy_service_result, "Proxy service terminated abruptly")?;
    Ok(())
}<|MERGE_RESOLUTION|>--- conflicted
+++ resolved
@@ -1,12 +1,8 @@
 use std::{path::Path, sync::Arc};
 
 use anyhow::{Context, Result};
-<<<<<<< HEAD
-use atoma_auth::{AtomaAuthConfig, Auth};
+use atoma_auth::{AtomaAuthConfig, Auth, Sui};
 use atoma_p2p::{AtomaP2pConfig, AtomaP2pNode};
-=======
-use atoma_auth::{AtomaAuthConfig, Auth, Sui};
->>>>>>> ecf45883
 use atoma_proxy_service::{run_proxy_service, AtomaProxyServiceConfig, ProxyServiceState};
 use atoma_state::{AtomaState, AtomaStateManager, AtomaStateManagerConfig};
 use atoma_sui::AtomaSuiConfig;
@@ -166,22 +162,15 @@
         shutdown_receiver.clone(),
     );
 
-<<<<<<< HEAD
-    let sui = Sui::new(&config.sui).await?;
+    let sui = Arc::new(RwLock::new(Sui::new(&config.sui).await?));
 
     // Initialize the `AtomaStateManager` service
-=======
-    // Initialize your StateManager here
->>>>>>> ecf45883
     let state_manager = AtomaStateManager::new_from_url(
         &config.state.database_url,
         event_subscriber_receiver,
         state_manager_receiver,
-<<<<<<< HEAD
         atoma_p2p_receiver,
-=======
         sui.write().await.get_wallet_address()?.to_string(),
->>>>>>> ecf45883
     )
     .await?;
 
