use atoma_state::types::AtomaAtomaStateManagerEvent;
use atoma_utils::constants;
use auth::{ProcessedRequest, SelectedNodeMetadata};
use axum::{
    body::Body,
    extract::{rejection::LengthLimitError, Request, State},
    http::{request::Parts, HeaderValue},
    middleware::Next,
    response::Response,
};
use base64::engine::{general_purpose::STANDARD, Engine};
use reqwest::{header::CONTENT_LENGTH, StatusCode};
use serde_json::Value;
use tracing::instrument;
use utils::is_confidential_compute_endpoint;

use super::{
    check_auth,
    error::AtomaProxyError,
    handlers::{
        image_generations::CONFIDENTIAL_IMAGE_GENERATIONS_PATH, models::MODELS_PATH,
        nodes::MAX_NUM_TOKENS_FOR_CONFIDENTIAL_COMPUTE, update_state_manager,
    },
    http_server::ProxyState,
};
use super::{types::ConfidentialComputeRequest, Result};

/// The size of the stack to buy in compute units.
///
/// NOTE: Right now, we buy the maximum number of compute units that a node supports
/// as hardcoded in Atoma's smart contract.
pub const STACK_SIZE_TO_BUY: i64 = 2_560_000;

/// Default image resolution for image generations, in pixels.
const DEFAULT_IMAGE_RESOLUTION: u64 = 1024 * 1024;

/// Maximum size of the body in bytes.
/// This is to prevent DoS attacks by limiting the size of the request body.
const MAX_BODY_SIZE: usize = 1024 * 1024; // 1MB

/// Metadata extension for tracking request-specific information about the selected inference node.
///
/// This extension is attached to requests during authentication middleware processing
/// and contains essential information about the node that will process the request.
#[derive(Clone, Debug, Default)]
pub struct RequestMetadataExtension {
    /// The public address/endpoint of the selected inference node.
    /// This is typically a URL where the request will be forwarded to.
    pub node_address: String,

    /// Unique identifier for the selected node in the system.
    /// This ID is used to track and manage node-specific operations and state.
    pub node_id: i64,

    /// Number of input tokens for the request.
    /// This is only set for non-confidential requests, for confidential requests,
    /// the input tokens are not known, so we don't count it.
    pub num_input_tokens: Option<u64>,

    /// Estimated compute units required for this request.
    /// This represents the total computational resources needed for both input and output processing.
    pub num_compute_units: u64,

    /// Selected stack small id for this request.
    pub selected_stack_small_id: i64,

    /// The endpoint path for this request.
    pub endpoint: String,

    /// Model name
    pub model_name: String,
}

impl RequestMetadataExtension {
    /// Adds a node address to the request metadata.
    ///
    /// This method is used to set the node address that will be used for the request.
    ///
    /// # Arguments
    ///
    /// * `node_address` - The node address to set
    ///
    /// # Returns
    ///
    /// Returns self with the node address field populated, enabling method chaining
    pub fn with_node_address(mut self, node_address: String) -> Self {
        self.node_address = node_address;
        self
    }

    /// Adds a node small id to the request metadata.
    ///
    /// This method is used to set the node small id that will be used for the request.
    ///
    /// # Arguments
    ///
    /// * `node_small_id` - The node small id to set
    ///
    /// # Returns
    ///
    /// Returns self with the node small id field populated, enabling method chaining
    pub const fn with_node_small_id(mut self, node_small_id: i64) -> Self {
        self.node_id = node_small_id;
        self
    }

    /// Adds a num compute units to the request metadata.
    ///
    /// This method is used to set the num compute units that will be used for the request.
    ///
    /// # Arguments
    ///
    /// * `num_compute_units` - The num compute units to set
    ///
    /// # Returns
    ///
    /// Returns self with the num compute units field populated, enabling method chaining
    pub const fn with_num_compute_units(mut self, num_compute_units: u64) -> Self {
        self.num_compute_units = num_compute_units;
        self
    }

    /// Adds a stack small id to the request metadata.
    ///
    /// This method is used to set the stack small id that will be used for the request.
    ///
    /// # Arguments
    ///
    /// * `stack_small_id` - The stack small id to set
    ///
    /// # Returns
    ///
    /// Returns self with the stack small id field populated, enabling method chaining
    pub const fn with_stack_small_id(mut self, stack_small_id: i64) -> Self {
        self.selected_stack_small_id = stack_small_id;
        self
    }

    /// Adds a model name to the request metadata.
    ///
    /// This method is used to set the model name that will be used for the request.
    ///
    /// # Arguments
    ///
    /// * `model_name` - The model name to set
    ///
    /// # Returns
    ///
    /// Returns self with the model name field populated, enabling method chaining
    pub fn with_model_name(mut self, model_name: String) -> Self {
        self.model_name = model_name;
        self
    }

    /// Adds an endpoint to the request metadata.
    ///
    /// This method is used to set the endpoint that will be used for the request.
    ///
    /// # Arguments
    ///
    /// * `endpoint` - The endpoint to set
    ///
    /// # Returns
    ///
    /// Returns self with the endpoint field populated, enabling method chaining
    pub fn with_endpoint(mut self, endpoint: String) -> Self {
        self.endpoint = endpoint;
        self
    }
}

/// Middleware that handles request authentication, node selection, and request processing setup.
///
/// This middleware performs several key functions:
/// 1. Authenticates incoming requests using bearer token authentication
/// 2. Parses and validates the request body based on the endpoint type (chat, embeddings, or image generation)
/// 3. Selects an appropriate inference node to handle the request
/// 4. Sets up necessary headers and metadata for request forwarding
/// 5. Handles confidential computing setup when required
///
/// # Arguments
/// * `state` - Server state containing authentication, node management, and other shared resources
/// * `req` - Incoming HTTP request
/// * `next` - Next middleware in the chain
///
/// # Returns
/// Returns the processed response from downstream handlers, or an appropriate error status code.
///
/// # Request Flow
/// 1. Extracts and validates request body (limited to 1MB)
/// 2. Determines endpoint type and creates appropriate request model
/// 3. Authenticates request and processes initial setup via `authenticate_and_process`
/// 4. Sets required headers for node communication:
///    - `X-Signature`: Authentication signature
///    - `X-Stack-Small-Id`: Selected stack identifier
///    - `Content-Length`: Updated body length
///    - `X-Tx-Digest`: Transaction digest (if new stack created)
/// 5. For confidential endpoints, adds X25519 public key information
///
/// # Errors
/// Returns various status codes for different failure scenarios:
/// * `BAD_REQUEST` (400):
///   - Body exceeds size limit
///   - Invalid JSON format
///   - Invalid request model
///   - Header conversion failures
/// * `UNAUTHORIZED` (401):
///   - Authentication failure
/// * `NOT_FOUND` (404):
///   - Invalid endpoint
///   - No X25519 public key found for node
/// * `INTERNAL_SERVER_ERROR` (500):
///   - State manager communication failures
///   - Public key retrieval failures
///
/// # Security Considerations
/// - Implements bearer token authentication
/// - Enforces 1MB maximum body size
/// - Supports confidential computing paths with X25519 key exchange
/// - Sanitizes headers before forwarding
///
/// # Example
/// ```no_run
/// let app = Router::new()
///     .route("/", get(handler))
///     .layer(middleware::from_fn(authenticate_middleware));
/// ```
#[instrument(
    level = "info",
    skip_all,
    fields(endpoint = %req.uri().path()),
    err
)]
pub async fn authenticate_middleware(
    state: State<ProxyState>,
    req: Request<Body>,
    next: Next,
) -> Result<Response> {
    let (mut req_parts, body) = req.into_parts();
    let endpoint = req_parts.uri.path().to_string();
    if endpoint == MODELS_PATH {
        check_auth(&state.state_manager_sender, &req_parts.headers, &endpoint).await?;
        let req = Request::from_parts(req_parts, body);
        return Ok(next.run(req).await);
    }
    let body_bytes = axum::body::to_bytes(body, MAX_BODY_SIZE)
        .await
        .map_err(|e| {
            if let Some(source) = std::error::Error::source(&e) {
                if source.is::<LengthLimitError>() {
                    return AtomaProxyError::RequestError {
                        message: format!("The body is too big: {e}"),
                        endpoint: req_parts.uri.path().to_string(),
                    };
                }
            }
            AtomaProxyError::InternalError {
                message: format!("Failed to convert body to bytes: {e}"),
                client_message: None,
                endpoint: req_parts.uri.path().to_string(),
            }
        })?;
    let body_json: Value =
        serde_json::from_slice(&body_bytes).map_err(|e| AtomaProxyError::RequestError {
            message: format!("Failed to parse body as JSON: {e}"),
            endpoint: req_parts.uri.path().to_string(),
        })?;

    // Authenticate request and lock compute units for a Stack.
    //
    // NOTE: If this method succeeds and the `optional_stack` is Some, this means that the proxy has locked
    // enough compute units for the request, within the state manager. Otherwise, this has not been the case.
    let (optional_stack, num_input_tokens, total_compute_units, model, user_id) =
        auth::handle_authenticate_and_lock_compute_units(
            &state,
            &req_parts.headers,
            &body_json,
            &endpoint,
        )
        .await?;

    // Selects an appropriate node to process the request (if there is no available node for the stacks the proxy holds, it buys a new stack)
    //
    // NOTE: IF `optional_stack` is Some, this means that the proxy has locked enough compute units for the request, within the state manager, already.
    // In this case, this method cannot error (as it just returns the underlying stack data). Otherwise, it will try to buy a new stack.
    // If this method succeeds, this means that the proxy has locked enough compute units for the request, within the state manager.
    // Otherwise, we are safe to assume that the proxy has not locked enough compute units for the request, within the state manager, and we will not be able to process the request.
    let SelectedNodeMetadata {
        stack_small_id,
        selected_node_id,
        tx_digest,
    } = auth::get_selected_node(
        &model,
        &state.state_manager_sender,
        &state.sui,
        optional_stack,
        total_compute_units,
        user_id,
        &endpoint,
    )
    .await?;

    // Validates the stack for the request.
    //
    // NOTE: If this method fails, we need to rollback the compute units that we locked for the stack, back to 0. Otherwise,
    // the proxy will be in an inconsistent state for the current stack.
    let req = match utils::try_validate_stack_for_request(
        &state,
        &body_json,
        &mut req_parts,
        selected_node_id,
        stack_small_id,
        num_input_tokens,
        total_compute_units,
        tx_digest,
        user_id,
        &endpoint,
    )
    .await
    {
        Ok(req) => req,
        Err(e) => {
            update_state_manager(
                &state.state_manager_sender,
                stack_small_id,
                total_compute_units as i64,
                0,
                &endpoint,
            )?;
            return Err(e);
        }
    };
    Ok(next.run(req).await)
}

/// Middleware that handles routing and setup for confidential compute requests.
///
/// This middleware performs several key operations for confidential compute requests:
/// 1. Validates and deserializes the confidential compute request
/// 2. Verifies that the specified stack is valid for confidential computing
/// 3. Generates and adds a signature for the plaintext body hash
/// 4. Locks the required compute units for the stack
///
/// # Arguments
///
/// * `state` - Shared server state containing Sui interface and other resources
/// * `req` - The incoming HTTP request
/// * `next` - The next middleware in the chain
///
/// # Returns
///
/// Returns the processed response from downstream handlers, wrapped in a `Result`.
///
/// # Request Flow
///
/// 1. Extracts and validates request body (limited to 1MB)
/// 2. Deserializes the body into a `ConfidentialComputeRequest`
/// 3. Verifies stack eligibility for confidential compute
/// 4. Generates Sui signature for plaintext body hash
/// 5. Locks compute units for the stack
/// 6. Adds signature header to request
/// 7. Forwards modified request to next handler
///
/// # Errors
///
/// Returns `AtomaProxyError` in the following cases:
/// * `InternalError`:
///   - Body size exceeds limit
///   - JSON parsing fails
///   - Stack verification fails
///   - Signature generation fails
///   - Header conversion fails
///   - Compute unit locking fails
///
/// # Security Considerations
///
/// - Enforces maximum body size limit
/// - Verifies stack eligibility before processing
/// - Uses cryptographic signatures for request validation
/// - Ensures compute units are properly locked
///
/// # Example
///
/// ```rust,ignore
/// let app = Router::new()
///     .route("/confidential/*", post(handler))
///     .layer(middleware::from_fn(confidential_compute_router_middleware));
/// ```
#[instrument(
    level = "info",
    skip_all,
    fields(endpoint = %req.uri().path()),
    err
)]
pub async fn confidential_compute_middleware(
    state: State<ProxyState>,
    req: Request<Body>,
    next: Next,
) -> Result<Response> {
    let (mut req_parts, body) = req.into_parts();
    let endpoint = req_parts.uri.path().to_string();
    let body_bytes = axum::body::to_bytes(body, MAX_BODY_SIZE)
        .await
        .map_err(|e| {
            if let Some(source) = std::error::Error::source(&e) {
                if source.is::<LengthLimitError>() {
                    return AtomaProxyError::RequestError {
                        message: format!("The body is too big: {e}"),
                        endpoint: req_parts.uri.path().to_string(),
                    };
                }
            }
            AtomaProxyError::InternalError {
                message: format!("Failed to convert body to bytes: {e}"),
                client_message: None,
                endpoint: req_parts.uri.path().to_string(),
            }
        })?;
    let confidential_compute_request: ConfidentialComputeRequest =
        serde_json::from_slice(&body_bytes).map_err(|e| AtomaProxyError::RequestError {
            message: format!("Failed to parse body as JSON: {e}"),
            endpoint: req_parts.uri.path().to_string(),
        })?;

    utils::verify_stack_for_confidential_compute(
        &state,
        confidential_compute_request.stack_small_id as i64,
        MAX_NUM_TOKENS_FOR_CONFIDENTIAL_COMPUTE,
        &endpoint,
    )
    .await?;

    let plaintext_body_hash = STANDARD
        .decode(confidential_compute_request.plaintext_body_hash)
        .map_err(|e| AtomaProxyError::RequestError {
            message: format!("Hash is not base64: {e}"),
            endpoint: endpoint.clone(),
        })?;
    let plaintext_body_signature = state
        .sui
        .write()
        .await
        .sign_hash(&plaintext_body_hash)
        .map_err(|e| AtomaProxyError::InternalError {
            message: format!("Failed to get Sui signature: {e}"),
            client_message: None,
            endpoint: endpoint.clone(),
        })?;
    let signature_header = HeaderValue::from_str(&plaintext_body_signature).map_err(|e| {
        AtomaProxyError::RequestError {
            message: format!("Signed hash is not present as header value: {e}"),
            endpoint: endpoint.clone(),
        }
    })?;

    let (node_address, node_small_id) = utils::get_node_address(
        &state,
        confidential_compute_request.stack_small_id as i64,
        &endpoint,
    )
    .await?;

    let num_compute_units = if endpoint == CONFIDENTIAL_IMAGE_GENERATIONS_PATH {
        confidential_compute_request
            .num_compute_units
            .unwrap_or(DEFAULT_IMAGE_RESOLUTION) as i64
    } else {
        MAX_NUM_TOKENS_FOR_CONFIDENTIAL_COMPUTE
    };

    utils::lock_compute_units_for_stack(
        &state,
        confidential_compute_request.stack_small_id as i64,
        num_compute_units,
        &endpoint,
    )
    .await?;

    req_parts
        .headers
        .insert(constants::SIGNATURE, signature_header);
    let request_metadata = req_parts
        .extensions
        .get::<RequestMetadataExtension>()
        .cloned()
        .unwrap_or_default()
        .with_node_address(node_address)
        .with_node_small_id(node_small_id)
        .with_stack_small_id(confidential_compute_request.stack_small_id as i64)
        .with_num_compute_units(num_compute_units as u64)
        .with_model_name(confidential_compute_request.model_name)
        .with_endpoint(endpoint);
    req_parts.extensions.insert(request_metadata);
    let req = Request::from_parts(req_parts, Body::from(body_bytes));
    Ok(next.run(req).await)
}

#[instrument(level = "info", skip_all, err)]
pub async fn handle_locked_stack_middleware(
    state: State<ProxyState>,
    req: Request<Body>,
    next: Next,
) -> Result<Response> {
    let endpoint = req.uri().path().to_string();
    let (mut req_parts, body) = req.into_parts();
    let body_bytes = axum::body::to_bytes(body, MAX_BODY_SIZE)
        .await
        .map_err(|e| {
            if let Some(source) = std::error::Error::source(&e) {
                if source.is::<LengthLimitError>() {
                    return AtomaProxyError::RequestError {
                        message: format!("The body is too big: {e}"),
                        endpoint: endpoint.to_string(),
                    };
                }
            }
            AtomaProxyError::InternalError {
                message: format!("Failed to convert body to bytes: {e}"),
                client_message: None,
                endpoint: endpoint.to_string(),
            }
        })?;
    let original_req = Request::from_parts(req_parts.clone(), Body::from(body_bytes.clone()));
    let response = next.clone().run(original_req).await;
    if response.status() == StatusCode::LOCKED {
        // Lock the current stack, in the Proxy's internal state
        let stack_small_id = req_parts
            .headers
            .remove(constants::STACK_SMALL_ID)
            .ok_or_else(|| AtomaProxyError::InternalError {
                message: "Stack small id not found".to_string(),
                client_message: None,
                endpoint: endpoint.to_string(),
            })?;
        let stack_small_id = stack_small_id
            .to_str()
            .map_err(|_| AtomaProxyError::RequestError {
                message: "Stack small id not found".to_string(),
                endpoint: endpoint.to_string(),
            })?
            .parse::<i64>()
            .map_err(|_| AtomaProxyError::RequestError {
                message: "handle_locked_stack_middleware: Could not parse stack small id"
                    .to_string(),
                endpoint: endpoint.to_string(),
            })?;
        state
            .state_manager_sender
            .send(AtomaAtomaStateManagerEvent::LockStack { stack_small_id })
            .map_err(|e| AtomaProxyError::InternalError {
                message: format!("Failed to send LockStack event: {e}"),
                client_message: None,
                endpoint: endpoint.to_string(),
            })?;
        let req = Request::from_parts(req_parts, Body::from(body_bytes));
        if is_confidential_compute_endpoint(&endpoint) {
            confidential_compute_middleware(state, req, next).await
        } else {
            authenticate_middleware(state, req, next).await
        }
    } else {
        Ok(response)
    }
}

pub mod auth {
    use std::sync::Arc;

    use atoma_auth::StackEntryResponse;
    use atoma_auth::Sui;
    use atoma_state::types::Stack;
    use atoma_state::{timestamp_to_datetime_or_now, types::AtomaAtomaStateManagerEvent};
    use axum::http::HeaderMap;
    use flume::Sender;
    use reqwest::header::AUTHORIZATION;
    use serde_json::Value;
    use sui_sdk::types::digests::TransactionDigest;
    use tokio::sync::{oneshot, RwLock};
    use tracing::instrument;

    use crate::server::handlers::chat_completions::RequestModelChatCompletions;
    use crate::server::handlers::chat_completions::CHAT_COMPLETIONS_PATH;
    use crate::server::handlers::embeddings::RequestModelEmbeddings;
    use crate::server::handlers::embeddings::EMBEDDINGS_PATH;
    use crate::server::handlers::image_generations::RequestModelImageGenerations;
    use crate::server::handlers::image_generations::CONFIDENTIAL_IMAGE_GENERATIONS_PATH;
    use crate::server::handlers::image_generations::IMAGE_GENERATIONS_PATH;
    use crate::server::handlers::request_model::ComputeUnitsEstimate;
    use crate::server::{
        check_auth, error::AtomaProxyError, handlers::request_model::RequestModel,
        http_server::ProxyState, Result, ONE_MILLION,
    };

    use super::STACK_SIZE_TO_BUY;

    /// Handles authentication and compute unit locking for incoming API requests.
    ///
    /// This function serves as a routing layer that processes different types of API requests
    /// (chat completions, embeddings, and image generations) by:
    /// 1. Validating the request body against the appropriate model type
    /// 2. Authenticating the request
    /// 3. Locking the required compute units for processing
    ///
    /// # Arguments
    ///
    /// * `state` - Reference to the proxy server state containing shared resources
    /// * `headers` - HTTP headers from the incoming request, used for authentication
    /// * `body_json` - The parsed JSON body of the request
    /// * `endpoint` - The API endpoint path being accessed (e.g., "/v1/chat/completions")
    ///
    /// # Returns
    ///
    /// Returns a `Result<Option<Stack>>` where:
    /// * `Ok(Some(Stack))` - Authentication succeeded and compute units were locked
    /// * `Ok(None)` - Authentication succeeded but no stack was required
    /// * `Err(AtomaProxyError)` - Processing failed with specific error details
    ///
    /// # Errors
    ///
    /// Returns `AtomaProxyError` in the following cases:
    /// * `InvalidBody` - Request body doesn't match the expected model format
    /// * `InternalError` - Unexpected endpoint or internal processing failure
    ///
    /// # Examples
    ///
    /// ```rust,ignore
    /// use axum::http::HeaderMap;
    /// use serde_json::json;
    ///
    /// async fn process_chat_request(state: &ProxyState) -> Result<Option<Stack>> {
    ///     let headers = HeaderMap::new();
    ///     let body = json!({
    ///         "model": "gpt-4",
    ///         "messages": [{"role": "user", "content": "Hello"}]
    ///     });
    ///
    ///     handle_authenticate_and_lock_compute_units(
    ///         state,
    ///         &headers,
    ///         &body,
    ///         "/v1/chat/completions"
    ///     ).await
    /// }
    /// ```
    ///
    /// # Supported Endpoints
    ///
    /// * `CHAT_COMPLETIONS_PATH` - For chat completion requests
    /// * `EMBEDDINGS_PATH` - For text embedding requests
    /// * `IMAGE_GENERATIONS_PATH` - For image generation requests
    ///
    /// # Request Flow
    ///
    /// 1. Matches the endpoint to determine request type
    /// 2. Parses request body into appropriate model struct
    /// 3. Authenticates request and locks compute units
    /// 4. Returns stack information if successful
    ///
    /// # Security Considerations
    ///
    /// * Ensures all requests are properly authenticated
    /// * Validates request body format before processing
    /// * Locks compute units to prevent resource exhaustion
    #[instrument(
        level = "info",
        skip_all,
        fields(endpoint = %endpoint),
        err
    )]
    pub async fn handle_authenticate_and_lock_compute_units(
        state: &ProxyState,
        headers: &HeaderMap,
        body_json: &Value,
        endpoint: &str,
    ) -> Result<(Option<Stack>, u64, u64, String, i64)> {
        match endpoint {
            CHAT_COMPLETIONS_PATH => {
                let request_model = RequestModelChatCompletions::new(body_json).map_err(|e| {
                    AtomaProxyError::RequestError {
                        message: format!(
                            "Failed to parse body as chat completions request model: {e}"
                        ),
                        endpoint: endpoint.to_string(),
                    }
                })?;
                authenticate_and_lock_compute_units(state, headers, request_model, endpoint).await
            }
            EMBEDDINGS_PATH => {
                let request_model = RequestModelEmbeddings::new(body_json).map_err(|e| {
                    AtomaProxyError::RequestError {
                        message: format!("Failed to parse body as embeddings request model: {e}"),
                        endpoint: endpoint.to_string(),
                    }
                })?;
                authenticate_and_lock_compute_units(state, headers, request_model, endpoint).await
            }
            IMAGE_GENERATIONS_PATH => {
                let request_model = RequestModelImageGenerations::new(body_json).map_err(|e| {
                    AtomaProxyError::RequestError {
                        message: format!(
                            "Failed to parse body as image generations request model: {e}"
                        ),
                        endpoint: endpoint.to_string(),
                    }
                })?;
                authenticate_and_lock_compute_units(state, headers, request_model, endpoint).await
            }
            _ => {
                return Err(AtomaProxyError::InternalError {
                    message: format!(
                        "Invalid endpoint for current middleware, this should never happen: {endpoint}"
                    ),
                    client_message: None,
                    endpoint: endpoint.to_string(),
                });
            }
        }
    }

    /// Authenticates a request and attempts to lock compute units for model execution.
    ///
    /// This function performs several key operations in sequence:
    /// 1. Authenticates the user using provided headers
    /// 2. Estimates required compute units for the request
    /// 3. Attempts to find and lock available compute units from existing stacks
    ///
    /// # Arguments
    ///
    /// * `state` - Server state containing authentication and resource management components
    /// * `headers` - HTTP request headers containing authentication information
    /// * `request_model` - The parsed request model implementing the `RequestModel` trait
    /// * `endpoint` - The API endpoint path being accessed
    ///
    /// # Returns
    ///
    /// Returns a `Result<Option<Stack>>` where:
    /// * `Ok(Some(Stack))` - Authentication succeeded and compute units were successfully locked
    /// * `Ok(None)` - Authentication succeeded but no suitable stack was found
    /// * `Err(AtomaProxyError)` - Authentication or compute unit locking failed
    ///
    /// # Errors
    ///
    /// Returns `AtomaProxyError` in the following cases:
    /// * Authentication failure
    /// * Failed to estimate compute units
    /// * Failed to communicate with state manager
    /// * Failed to lock compute units
    ///
    /// # Example
    ///
    /// ```rust,no_run
    /// use axum::http::HeaderMap;
    ///
    /// async fn process_request(state: &ProxyState, headers: &HeaderMap) -> Result<()> {
    ///     let request_model = ChatCompletionsModel::new(&body)?;
    ///     let result = authenticate_and_lock_compute_units(
    ///         state,
    ///         headers,
    ///         request_model,
    ///         "/v1/chat/completions"
    ///     ).await?;
    ///
    ///     match result {
    ///         Some(stack) => println!("Compute units locked on stack {}", stack.id),
    ///         None => println!("No suitable stack found"),
    ///     }
    ///     Ok(())
    /// }
    /// ```
    ///
    /// # Implementation Notes
    ///
    /// * The function is instrumented with tracing at the info level
    /// * Non-confidential compute is assumed (is_confidential is hardcoded to false)
    /// * Compute units are estimated based on the specific request model implementation
    #[instrument(
        level = "info",
        skip_all,
        fields(endpoint = %endpoint),
        err
    )]
    pub async fn authenticate_and_lock_compute_units(
        state: &ProxyState,
        headers: &HeaderMap,
        request_model: impl RequestModel + Send,
        endpoint: &str,
    ) -> Result<(Option<Stack>, u64, u64, String, i64)> {
        let user_id = check_auth(&state.state_manager_sender, headers, endpoint).await?;

        // Retrieve the model and the appropriate tokenizer
        let model = request_model.get_model();
        let ComputeUnitsEstimate {
            num_input_compute_units,
            max_total_compute_units,
        } = if [IMAGE_GENERATIONS_PATH, CONFIDENTIAL_IMAGE_GENERATIONS_PATH].contains(&endpoint) {
            request_model.get_compute_units_estimate(None)?
        } else {
            let tokenizer_index =
                state
                    .models
                    .iter()
                    .position(|m| m == &model)
                    .ok_or_else(|| AtomaProxyError::RequestError {
                        message: "Model not supported".to_string(),
                        endpoint: CHAT_COMPLETIONS_PATH.to_string(),
                    })?;
            let tokenizer = state.tokenizers[tokenizer_index].clone();
            request_model.get_compute_units_estimate(Some(&tokenizer))?
        };

        let (result_sender, result_receiver) = oneshot::channel();

        state
            .state_manager_sender
            .send(AtomaAtomaStateManagerEvent::GetStacksForModel {
                model: model.to_string(),
                free_compute_units: max_total_compute_units as i64,
                user_id,
                is_confidential: false, // NOTE: This method is only used for non-confidential compute
                result_sender,
            })
            .map_err(|err| AtomaProxyError::InternalError {
                message: format!("Failed to send GetStacksForModel event: {err:?}"),
                client_message: None,
                endpoint: endpoint.to_string(),
            })?;

        let optional_stack = result_receiver
            .await
            .map_err(|err| AtomaProxyError::InternalError {
                message: format!("Failed to receive GetStacksForModel result: {err:?}"),
                client_message: None,
                endpoint: endpoint.to_string(),
            })?
            .map_err(|err| AtomaProxyError::InternalError {
                message: format!("Failed to get GetStacksForModel result: {err:?}"),
                client_message: None,
                endpoint: endpoint.to_string(),
            })?;

        Ok((
            optional_stack,
            num_input_compute_units,
            max_total_compute_units,
            model,
            user_id,
        ))
    }

    /// Represents the processed and validated request data after authentication and initial processing.
    ///
    /// This struct contains all the necessary information needed to forward a request to an inference node,
    /// including authentication details, routing information, and request metadata.
    #[derive(Debug)]
    pub struct ProcessedRequest {
        /// The public address of the selected inference node
        pub node_address: String,
        /// The authentication signature for the request
        pub signature: String,
    }

    /// Authenticates the request and processes initial steps up to signature creation.
    ///
    /// # Arguments
    ///
    /// * `state` - The proxy state containing models, and other shared state
    /// * `headers` - Request headers containing authorization
    /// * `payload` - Request payload containing model and token information
    ///
    /// # Returns
    ///
    /// Returns a `ProcessedRequest` containing:
    /// - `node_address`: Public address of the selected inference node
    /// - `node_id`: Unique identifier for the selected node
    /// - `signature`: Sui signature for request authentication
    /// - `stack_small_id`: Identifier for the selected processing stack
    /// - `headers`: Sanitized headers for forwarding (auth headers removed)
    /// - `total_tokens`: Estimated total token usage
    /// - `tx_digest`: Optional transaction digest if a new stack was created
    ///
    /// # Errors
    ///
    /// Returns `AtomaProxyError` error in the following cases:
    /// - `UNAUTHORIZED`: Invalid or missing authentication
    /// - `BAD_REQUEST`: Invalid payload format or unsupported model
    /// - `NOT_FOUND`: No available node address found
    /// - `INTERNAL_SERVER_ERROR`: Various internal processing failures
    #[instrument(level = "info", skip_all, err)]
    pub async fn process_selected_stack(
        state: &ProxyState,
        headers: &mut HeaderMap,
        payload: &Value,
        selected_node_id: i64,
        endpoint: &str,
    ) -> Result<ProcessedRequest> {
        // Get node address
        let (result_sender, result_receiver) = oneshot::channel();
        state
            .state_manager_sender
            .send(AtomaAtomaStateManagerEvent::GetNodePublicAddress {
                node_small_id: selected_node_id,
                result_sender,
            })
            .map_err(|err| AtomaProxyError::InternalError {
                message: format!("Failed to send GetNodePublicAddress event: {err:?}"),
                client_message: None,
                endpoint: endpoint.to_string(),
            })?;

        let node_address = result_receiver
            .await
            .map_err(|err| AtomaProxyError::InternalError {
                message: format!("Failed to receive GetNodePublicAddress result: {err:?}"),
                client_message: None,
                endpoint: endpoint.to_string(),
            })?
            .map_err(|err| AtomaProxyError::InternalError {
                message: format!("Failed to get GetNodePublicAddress result: {err:?}"),
                client_message: None,
                endpoint: endpoint.to_string(),
            })?
            .ok_or_else(|| AtomaProxyError::NotFound {
                message: format!("No node address found for node {selected_node_id}"),
                endpoint: endpoint.to_string(),
            })?;

        // Get signature
        let signature = state
            .sui
            .write()
            .await
            .get_sui_signature(payload)
            .map_err(|err| AtomaProxyError::InternalError {
                message: format!("Failed to get Sui signature: {err:?}"),
                client_message: None,
                endpoint: endpoint.to_string(),
            })?;

        // Prepare headers
        headers.remove(AUTHORIZATION);

        Ok(ProcessedRequest {
            node_address,
            signature,
        })
    }

    /// Metadata returned when selecting a node for processing a model request
    #[derive(Debug)]
    pub struct SelectedNodeMetadata {
        /// The small ID of the stack
        pub stack_small_id: i64,
        /// The small ID of the selected node
        pub selected_node_id: i64,
        /// The transaction digest of the stack entry creation transaction
        pub tx_digest: Option<TransactionDigest>,
    }

    pub struct NewStackResult {
        stack_small_id: i64,
        selected_node_id: i64,
        tx_digest: TransactionDigest,
    }

    /// Acquires a new stack entry for the cheapest node.
    ///
    /// This function acquires for the given node.
    /// We spawn a tokio thread to make sure that the function finishes in case the thread is killed.
    ///
    /// #Arguments
    ///
    /// * `node` - The cheapest node to acquire a stack for
    ///
    /// #Returns
    ///
    /// Returns a `NewStackResult` containing:
    /// * `stack_small_id` - The identifier for the selected/created stack
    /// * `selected_node_id` - The identifier for the node that will process the request
    #[instrument(level = "info", skip_all, err)]
    async fn acquire_new_stack(
        state_manager_sender: Sender<AtomaAtomaStateManagerEvent>,
        user_id: i64,
        endpoint: String,
        total_tokens: u64,
        sui: Arc<RwLock<Sui>>,
        node: atoma_state::types::CheapestNode,
    ) -> Result<NewStackResult> {
        let endpoint_clone = endpoint.clone();
        tokio::spawn(async move {
            // This will fail if the balance is not enough.
            let (result_sender, result_receiver) = oneshot::channel();
            state_manager_sender
                .send(AtomaAtomaStateManagerEvent::DeductFromUsdc {
                    user_id,
                    amount: node.price_per_one_million_compute_units * STACK_SIZE_TO_BUY
                        / ONE_MILLION as i64,
                    result_sender,
                })
                .map_err(|err| AtomaProxyError::InternalError {
                    message: format!("Failed to send DeductFromUsdc event: {err:?}"),
                    client_message: None,
                    endpoint: endpoint.to_string(),
                })?;

            result_receiver
                .await
                .map_err(|err| AtomaProxyError::InternalError {
                    message: format!("Failed to receive DeductFromUsdc result: {err:?}"),
                    client_message: None,
                    endpoint: endpoint.to_string(),
                })?
                .map_err(|err| AtomaProxyError::BalanceError {
                    message: format!("Balance error : {err:?}"),
                    endpoint: endpoint.to_string(),
                })?;
            let StackEntryResponse {
                transaction_digest: tx_digest,
                stack_created_event: event,
                timestamp_ms,
            } = sui
                .write()
                .await
                .acquire_new_stack_entry(
                    node.task_small_id as u64,
                    STACK_SIZE_TO_BUY as u64,
                    node.price_per_one_million_compute_units as u64,
                )
                .await
                .map_err(|err| AtomaProxyError::InternalError {
                    message: format!("Failed to acquire new stack entry: {err:?}"),
                    client_message: None,
                    endpoint: endpoint.to_string(),
                })?;

            let stack_small_id = event.stack_small_id.inner as i64;
            let selected_node_id = event.selected_node_id.inner as i64;

            // Send the NewStackAcquired event to the state manager, so we have it in the DB.
            state_manager_sender
                .send(AtomaAtomaStateManagerEvent::NewStackAcquired {
                    event,
                    already_computed_units: total_tokens as i64,
                    transaction_timestamp: timestamp_to_datetime_or_now(timestamp_ms),
                    user_id,
                })
                .map_err(|err| AtomaProxyError::InternalError {
                    message: format!("Failed to send NewStackAcquired event: {err:?}"),
                    client_message: None,
                    endpoint: endpoint.to_string(),
                })?;
            Ok(NewStackResult {
                stack_small_id,
                selected_node_id,
                tx_digest,
            })
        })
        .await
        .map_err(|e| AtomaProxyError::InternalError {
            message: format!("Failed to acquire new stack: {e}"),
            client_message: None,
            endpoint: endpoint_clone,
        })?
    }

    /// Selects a node for processing a model request by either finding an existing stack or acquiring a new one.
    ///
    /// This function follows a two-step process:
    /// 1. First, it attempts to find existing stacks that can handle the requested model and compute units
    /// 2. If no suitable stacks exist, it acquires a new stack entry by:
    ///    - Finding available tasks for the model
    ///    - Creating a new stack entry with predefined compute units and price
    ///    - Registering the new stack with the state manager
    ///
    /// # Arguments
    ///
    /// * `model` - The name/identifier of the AI model being requested
    /// * `state_manager_sender` - Channel for sending events to the state manager
    /// * `sui` - Reference to the Sui interface for blockchain operations
    /// * `total_tokens` - The total number of compute units (tokens) needed for the request
    ///
    /// # Returns
    ///
    /// Returns a `SelectedNodeMetadata` containing:
    /// * `stack_small_id` - The identifier for the selected/created stack
    /// * `selected_node_id` - The identifier for the node that will process the request
    /// * `tx_digest` - Optional transaction digest if a new stack was created
    ///
    /// # Errors
    ///
    /// Returns a `AtomaProxyError` error in the following cases:
    /// * `INTERNAL_SERVER_ERROR` - Communication errors with state manager or Sui interface
    /// * `NOT_FOUND` - No tasks available for the requested model
    /// * `BAD_REQUEST` - Requested compute units exceed the maximum allowed limit
    ///
    /// # Example
    ///
    /// ```no_run
    /// let metadata = get_selected_node(
    ///     "gpt-4",
    ///     &state_manager_sender,
    ///     &sui,
    ///     1000
    /// ).await?;
    /// println!("Selected stack ID: {}", metadata.stack_small_id);
    /// ```
    #[instrument(level = "info", skip_all, fields(%model), err)]
    pub async fn get_selected_node(
        model: &str,
        state_manager_sender: &Sender<AtomaAtomaStateManagerEvent>,
        sui: &Arc<RwLock<Sui>>,
        optional_stack: Option<Stack>,
        total_tokens: u64,
        user_id: i64,
        endpoint: &str,
    ) -> Result<SelectedNodeMetadata> {
        if let Some(stack) = optional_stack {
            Ok(SelectedNodeMetadata {
                stack_small_id: stack.stack_small_id,
                selected_node_id: stack.selected_node_id,
                tx_digest: None,
            })
        } else {
            // WARN: This temporary check is to prevent users from trying to buy more compute units than the allowed stack size,
            // by the smart contract. If we update the smart contract to not force a maximum stack size, we SHOULD revision this check constraint.
            if total_tokens > STACK_SIZE_TO_BUY as u64 {
                return Err(AtomaProxyError::RequestError {
                    message: format!(
                        "Total tokens {total_tokens} exceed the maximum stack size of {STACK_SIZE_TO_BUY}"
                    ),
                    endpoint: endpoint.to_string(),
                });
            }
            let (result_sender, result_receiver) = oneshot::channel();
            state_manager_sender
                .send(AtomaAtomaStateManagerEvent::GetCheapestNodeForModel {
                    model: model.to_string(),
                    is_confidential: false,
                    result_sender,
                })
                .map_err(|err| AtomaProxyError::InternalError {
                    message: format!("Failed to send GetTasksForModel event: {err:?}"),
                    client_message: None,
                    endpoint: endpoint.to_string(),
                })?;
            let node = result_receiver
                .await
                .map_err(|err| AtomaProxyError::InternalError {
                    message: format!("Failed to receive GetTasksForModel result: {err:?}"),
                    client_message: None,
                    endpoint: endpoint.to_string(),
                })?
                .map_err(|err| AtomaProxyError::InternalError {
                    message: format!("Failed to get GetTasksForModel result: {err:?}"),
                    client_message: None,
                    endpoint: endpoint.to_string(),
                })?;
            let node: atoma_state::types::CheapestNode = match node {
                Some(node) => node,
                None => {
                    return Err(AtomaProxyError::RequestError {
                        message: format!("No node found for model {model}"),
                        endpoint: endpoint.to_string(),
                    });
                }
            };
            let NewStackResult {
                stack_small_id,
                selected_node_id,
                tx_digest,
            } = acquire_new_stack(
                state_manager_sender.clone(),
                user_id,
                endpoint.to_string(),
                total_tokens,
                Arc::clone(sui),
                node,
            )
            .await?;

            Ok(SelectedNodeMetadata {
                stack_small_id,
                selected_node_id,
                tx_digest: Some(tx_digest),
            })
        }
    }
}

pub mod utils {
    use sui_sdk::types::digests::TransactionDigest;

    use crate::server::{
        handlers::{
            chat_completions::CONFIDENTIAL_CHAT_COMPLETIONS_PATH,
            embeddings::CONFIDENTIAL_EMBEDDINGS_PATH,
            image_generations::CONFIDENTIAL_IMAGE_GENERATIONS_PATH,
        },
        MODEL,
    };

    use super::{
        auth, constants, instrument, AtomaAtomaStateManagerEvent, AtomaProxyError, Body,
        HeaderValue, Parts, ProcessedRequest, ProxyState, Request, RequestMetadataExtension,
        Result, State, Value, CONTENT_LENGTH, MAX_NUM_TOKENS_FOR_CONFIDENTIAL_COMPUTE,
    };

    /// Validates and prepares a request for processing by a specific stack and node.
    ///
    /// This function performs several key operations to prepare a request for forwarding:
    /// 1. Processes the selected stack to obtain node address and signature
    /// 2. Sets up required headers for node communication
    /// 3. Configures request metadata for tracking and routing
    ///
    /// # Arguments
    ///
    /// * `state` - Server state containing shared resources and connections
    /// * `body_json` - The parsed JSON body of the request
    /// * `req_parts` - Mutable reference to request parts for header modification
    /// * `selected_node_id` - ID of the node selected to process this request
    /// * `selected_stack_small_id` - ID of the stack allocated for this request
    /// * `total_compute_units` - Total compute units required for this request
    /// * `tx_digest` - Optional transaction digest if a new stack was created
    /// * `user_id` - ID of the user making the request
    /// * `endpoint` - API endpoint path being accessed
    ///
    /// # Returns
    ///
    /// Returns a `Result<Request<Body>>` containing the fully prepared request if successful.
    ///
    /// # Errors
    ///
    /// Returns `AtomaProxyError` in the following cases:
    /// * `InternalError` - Failed to:
    ///   - Convert values to header format
    ///   - Process selected stack
    ///   - Set up required headers
    /// * `InvalidBody` - Request body missing required "model" field
    ///
    /// # Headers Set
    ///
    /// The following headers are set on the request:
    /// * `X-Signature` - Authentication signature for the node
    /// * `X-Stack-Small-Id` - ID of the selected stack
    /// * `Content-Length` - Updated body length
    /// * `X-Tx-Digest` - (Optional) Transaction digest for new stacks
    ///
    /// # Example
    ///
    /// ```rust,no_run
    /// let prepared_request = try_validate_stack_for_request(
    ///     &state,
    ///     &body_json,
    ///     &mut req_parts,
    ///     node_id,
    ///     stack_id,
    ///     compute_units,
    ///     Some(tx_digest),
    ///     user_id,
    ///     "/v1/chat/completions"
    /// ).await?;
    /// ```
    ///
    /// # Request Metadata
    ///
    /// The function also sets up `RequestMetadataExtension` with:
    /// * Node address and ID
    /// * Compute units allocation
    /// * Stack ID
    /// * Endpoint path
    /// * Model name
<<<<<<< HEAD
    #[instrument(level = "info", skip_all, fields(
        %endpoint,
        %total_compute_units,
        %user_id
    ), err)]
=======
    #[instrument(level = "info", skip_all, fields(%endpoint, %total_compute_units, %user_id), err)]
>>>>>>> 5cd8a911
    #[allow(clippy::too_many_arguments)]
    pub async fn try_validate_stack_for_request(
        state: &State<ProxyState>,
        body_json: &Value,
        req_parts: &mut Parts,
        selected_node_id: i64,
        selected_stack_small_id: i64,
        num_input_tokens: u64,
        total_compute_units: u64,
        tx_digest: Option<TransactionDigest>,
        user_id: i64,
        endpoint: &str,
    ) -> Result<Request<Body>> {
        let ProcessedRequest {
            node_address,
            signature,
        } = auth::process_selected_stack(
            state,
            &mut req_parts.headers,
            body_json,
            selected_node_id,
            endpoint,
        )
        .await?;

        let stack_small_id_header = HeaderValue::from_str(&selected_stack_small_id.to_string())
            .map_err(|e| AtomaProxyError::InternalError {
                message: format!("Failed to convert stack small id to header value: {e:?}"),
                client_message: None,
                endpoint: req_parts.uri.path().to_string(),
            })?;
        let signature_header =
            HeaderValue::from_str(&signature).map_err(|e| AtomaProxyError::InternalError {
                message: format!("Failed to convert signature to header value: {e:?}"),
                client_message: None,
                endpoint: req_parts.uri.path().to_string(),
            })?;
        let content_length_header = HeaderValue::from_str(&body_json.to_string().len().to_string())
            .map_err(|e| AtomaProxyError::InternalError {
                message: format!("Failed to convert content length to header value: {e:?}"),
                client_message: None,
                endpoint: req_parts.uri.path().to_string(),
            })?;
        req_parts
            .headers
            .insert(constants::SIGNATURE, signature_header);
        req_parts
            .headers
            .insert(constants::STACK_SMALL_ID, stack_small_id_header);
        req_parts
            .headers
            .insert(CONTENT_LENGTH, content_length_header);
        if let Some(tx_digest) = tx_digest {
            let tx_digest_header =
                HeaderValue::from_str(&tx_digest.base58_encode()).map_err(|e| {
                    AtomaProxyError::InternalError {
                        message: format!("Failed to convert tx digest to header value: {e:?}"),
                        client_message: None,
                        endpoint: req_parts.uri.path().to_string(),
                    }
                })?;
            req_parts
                .headers
                .insert(constants::TX_DIGEST, tx_digest_header);
        }
        let request_model = body_json
            .get(MODEL)
            .and_then(|m| m.as_str())
            .ok_or_else(|| AtomaProxyError::RequestError {
                message: "{MODEL} not found".to_string(),
                endpoint: req_parts.uri.path().to_string(),
            })?;

        req_parts.extensions.insert(RequestMetadataExtension {
            node_address,
            node_id: selected_node_id,
            num_input_tokens: Some(num_input_tokens),
            num_compute_units: total_compute_units,
            selected_stack_small_id,
            endpoint: endpoint.to_string(),
            model_name: request_model.to_string(),
        });

        // update headers
        let req = Request::from_parts(req_parts.clone(), Body::from(body_json.to_string()));
        Ok(req)
    }

    /// Verifies if a stack is valid for confidential compute operations.
    ///
    /// This function checks whether a given stack has sufficient compute units available
    /// and meets the requirements for confidential computing. It communicates with the
    /// state manager to verify the stack's eligibility.
    ///
    /// # Arguments
    ///
    /// * `state` - The proxy server state containing the state manager sender
    /// * `stack_small_id` - The unique identifier for the stack to verify
    /// * `available_compute_units` - The number of compute units required for the operation
    /// * `endpoint` - The API endpoint path making the verification request
    ///
    /// # Returns
    ///
    /// Returns a `Result<bool>` where:
    /// * `Ok(true)` - The stack is valid for confidential compute
    /// * `Err(AtomaProxyError)` - If verification fails or the stack is invalid
    ///
    /// # Errors
    ///
    /// Returns `AtomaProxyError::InternalError` in the following cases:
    /// * Failed to send verification request to state manager
    /// * Failed to receive verification response
    /// * Failed to process verification result
    /// * Stack is not valid for confidential compute
    ///
    /// # Example
    ///
    /// ```rust,ignore
    /// use axum::extract::State;
    ///
    /// async fn verify_stack(state: State<ProxyState>) -> Result<()> {
    ///     let is_valid = verify_stack_for_confidential_compute(
    ///         state,
    ///         stack_small_id: 123,
    ///         available_compute_units: 1000,
    ///         endpoint: "/v1/confidential/chat/completions"
    ///     ).await?;
    ///
    ///     if is_valid {
    ///         println!("Stack is valid for confidential compute");
    ///     }
    ///     Ok(())
    /// }
    /// ```
    #[instrument(
        level = "info",
        skip_all,
        fields(
            %endpoint,
            %stack_small_id,
            %available_compute_units
        ),
        err
    )]
    pub async fn verify_stack_for_confidential_compute(
        state: &State<ProxyState>,
        stack_small_id: i64,
        available_compute_units: i64,
        endpoint: &str,
    ) -> Result<bool> {
        let (result_sender, result_receiver) = tokio::sync::oneshot::channel();
        state
            .state_manager_sender
            .send(
                AtomaAtomaStateManagerEvent::VerifyStackForConfidentialComputeRequest {
                    stack_small_id,
                    available_compute_units: MAX_NUM_TOKENS_FOR_CONFIDENTIAL_COMPUTE,
                    result_sender,
                },
            )
            .map_err(|e| AtomaProxyError::InternalError {
                message: format!("Failed to send GetNodePublicAddress event: {e:?}"),
                client_message: None,
                endpoint: endpoint.to_string(),
            })?;
        let is_valid = result_receiver
            .await
            .map_err(|e| AtomaProxyError::InternalError {
                message: format!(
                    "Failed to receive VerifyStackForConfidentialComputeRequest result: {e:?}"
                ),
                client_message: None,
                endpoint: endpoint.to_string(),
            })?
            .map_err(|e| AtomaProxyError::RequestError {
                message: format!("Failed to verify stack for confidential compute: {e:?}"),
                endpoint: endpoint.to_string(),
            })?;
        if !is_valid {
            return Err(AtomaProxyError::RequestError {
                message: "Stack is not valid for confidential compute".to_string(),
                endpoint: endpoint.to_string(),
            });
        }
        Ok(true)
    }

    /// Locks a specified number of compute units for a given stack.
    ///
    /// This function reserves compute units for a stack by sending a lock request to the state manager.
    /// The lock ensures that the compute units are exclusively reserved for this stack's use and cannot
    /// be allocated to other requests until released.
    ///
    /// # Arguments
    ///
    /// * `state` - The proxy server state containing the state manager channel
    /// * `stack_small_id` - The unique identifier for the stack requiring compute units
    /// * `available_compute_units` - The number of compute units to lock
    /// * `endpoint` - The API endpoint path making the lock request
    ///
    /// # Returns
    ///
    /// Returns `Ok(())` if the compute units were successfully locked, or an error if the operation failed.
    ///
    /// # Errors
    ///
    /// Returns `AtomaProxyError::InternalError` in the following cases:
    /// * Failed to send lock request to state manager
    /// * Failed to receive lock response
    /// * Failed to acquire lock (e.g., insufficient available units)
    ///
    /// # Example
    ///
    /// ```rust,ignore
    /// use axum::extract::State;
    ///
    /// async fn reserve_compute_units(state: State<ProxyState>) -> Result<()> {
    ///     lock_compute_units_for_stack(
    ///         &state,
    ///         stack_small_id: 123,
    ///         available_compute_units: 1000,
    ///         endpoint: "/v1/chat/completions"
    ///     ).await?;
    ///
    ///     // Compute units are now locked for this stack
    ///     Ok(())
    /// }
    /// ```
    #[instrument(
        level = "info",
        skip_all,
        fields(
            %endpoint,
            %stack_small_id,
            %available_compute_units
        ),
        err
    )]
    pub async fn lock_compute_units_for_stack(
        state: &State<ProxyState>,
        stack_small_id: i64,
        available_compute_units: i64,
        endpoint: &str,
    ) -> Result<()> {
        let (result_sender, result_receiver) = tokio::sync::oneshot::channel();
        state
            .state_manager_sender
            .send(AtomaAtomaStateManagerEvent::LockComputeUnitsForStack {
                stack_small_id,
                available_compute_units,
                result_sender,
            })
            .map_err(|e| AtomaProxyError::InternalError {
                message: format!("Failed to send LockComputeUnitsForStack event: {e:?}"),
                client_message: None,
                endpoint: endpoint.to_string(),
            })?;
        result_receiver
            .await
            .map_err(|e| AtomaProxyError::InternalError {
                message: format!("Failed to receive LockComputeUnitsForStack result: {e:?}"),
                client_message: None,
                endpoint: endpoint.to_string(),
            })?
            .map_err(|e| AtomaProxyError::InternalError {
                message: format!("Failed to lock compute units for stack: {e:?}"),
                client_message: None,
                endpoint: endpoint.to_string(),
            })
    }

    /// Retrieves the public URL and small ID for a node associated with a given stack.
    ///
    /// This function communicates with the state manager to fetch the node's public address
    /// and identifier based on the provided stack ID. It's typically used when setting up
    /// request routing to inference nodes.
    ///
    /// # Arguments
    ///
    /// * `state` - Server state containing the state manager channel and other shared resources
    /// * `stack_small_id` - Unique identifier for the stack whose node information is being requested
    /// * `endpoint` - The API endpoint path making the request (used for error context)
    ///
    /// # Returns
    ///
    /// Returns a `Result` containing a tuple of:
    /// * `String` - The node's public URL/address
    /// * `i64` - The node's small ID
    ///
    /// # Errors
    ///
    /// Returns `AtomaProxyError::InternalError` in the following cases:
    /// * Failed to send request to state manager
    /// * Failed to receive response from state manager
    /// * Failed to process state manager response
    /// * No node address found for the given stack
    ///
    /// # Example
    ///
    /// ```rust,ignore
    /// use axum::extract::State;
    ///
    /// async fn route_request(state: State<ProxyState>) -> Result<()> {
    ///     let (node_url, node_id) = get_node_address(
    ///         &state,
    ///         stack_small_id: 123,
    ///         endpoint: "/v1/chat/completions"
    ///     ).await?;
    ///
    ///     println!("Routing request to node {} at {}", node_id, node_url);
    ///     Ok(())
    /// }
    /// ```
    #[instrument(
        level = "info",
        skip_all,
        fields(%endpoint, %stack_small_id),
        err
    )]
    pub async fn get_node_address(
        state: &State<ProxyState>,
        stack_small_id: i64,
        endpoint: &str,
    ) -> Result<(String, i64)> {
        let (result_sender, result_receiver) = tokio::sync::oneshot::channel();
        state
            .state_manager_sender
            .send(AtomaAtomaStateManagerEvent::GetNodePublicUrlAndSmallId {
                stack_small_id,
                result_sender,
            })
            .map_err(|e| AtomaProxyError::InternalError {
                message: format!("Failed to send GetNodePublicAddress event: {e:?}"),
                client_message: None,
                endpoint: endpoint.to_string(),
            })?;
        let (node_address, node_small_id) = result_receiver
            .await
            .map_err(|e| AtomaProxyError::InternalError {
                message: format!("Failed to receive GetNodePublicAddress result: {e:?}"),
                client_message: None,
                endpoint: endpoint.to_string(),
            })?
            .map_err(|e| AtomaProxyError::NotFound {
                message: format!("Failed to get node public address: {e:?}"),
                endpoint: endpoint.to_string(),
            })?;
        if let Some(node_address) = node_address {
            return Ok((node_address, node_small_id));
        }
        Err(AtomaProxyError::NotFound {
            message: "Node doesn't have public address".to_string(),
            endpoint: endpoint.to_string(),
        })
    }

    /// Locks the current stack in the Proxy's internal state.
    ///
    /// This function removes the stack small id from the request headers and parses it as an i64.
    /// It then sends a `LockStack` event to the state manager to lock the stack.
    ///
    /// # Arguments
    ///
    /// * `state` - Server state containing the state manager channel and other shared resources
    /// * `req_parts` - Request parts containing the headers
    /// * `endpoint` - The API endpoint path making the request (used for error context)
    ///
    /// # Returns
    ///
    /// Returns `AtomaProxyError::InternalError` if the stack small id is not found in the request headers.
    /// Returns `AtomaProxyError::RequestError` if the stack small id is not found in the request headers.
    /// Returns `Ok(())` if the stack is locked successfully.
    ///
    /// # Example
    ///
    /// ```rust,ignore
    /// use axum::extract::State;
    ///
    /// async fn lock_stack(state: State<ProxyState>) -> Result<()> {
    ///     let (node_url, node_id) = get_node_address(
    ///         &state,
    ///         stack_small_id: 123,
    ///         endpoint: "/v1/chat/completions"
    ///     ).await?;
    /// }
    /// ```
    #[instrument(
        level = "info",
        skip_all,
        fields(
            endpoint = %endpoint
        ),
        err
    )]
    fn lock_stack(state: &State<ProxyState>, req_parts: &mut Parts, endpoint: &str) -> Result<()> {
        let stack_small_id = req_parts
            .headers
            .remove(constants::STACK_SMALL_ID)
            .ok_or_else(|| AtomaProxyError::InternalError {
                message: "Stack small id not found".to_string(),
                client_message: None,
                endpoint: endpoint.to_string(),
            })?;
        let stack_small_id = stack_small_id
            .to_str()
            .map_err(|_| AtomaProxyError::RequestError {
                message: "Stack small id not found".to_string(),
                endpoint: endpoint.to_string(),
            })?
            .parse::<i64>()
            .map_err(|_| AtomaProxyError::RequestError {
                message: "handle_locked_stack_middleware: Could not parse stack small id"
                    .to_string(),
                endpoint: endpoint.to_string(),
            })?;
        state
            .state_manager_sender
            .send(AtomaAtomaStateManagerEvent::LockStack { stack_small_id })
            .map_err(|e| AtomaProxyError::InternalError {
                message: format!("Failed to send LockStack event: {e}"),
                client_message: None,
                endpoint: endpoint.to_string(),
            })?;
        Ok(())
    }

    /// Checks if the given endpoint is a confidential compute endpoint.
    ///
    /// This function checks if the provided endpoint string matches any of the
    /// confidential compute endpoints defined in the `handlers` module.
    ///
    /// # Arguments
    ///
    /// * `endpoint` - The endpoint to check
    ///
    /// # Returns
    ///
    /// Returns `true` if the endpoint is a confidential compute endpoint, otherwise `false`.
    ///
    /// # Example
    ///
    /// ```rust,ignore
    /// use crate::server::utils::is_confidential_compute_endpoint;
    ///
    /// let endpoint = "/v1/chat/completions";
    /// assert!(is_confidential_compute_endpoint(endpoint));
    /// ```
    pub fn is_confidential_compute_endpoint(endpoint: &str) -> bool {
        [
            CONFIDENTIAL_CHAT_COMPLETIONS_PATH,
            CONFIDENTIAL_EMBEDDINGS_PATH,
            CONFIDENTIAL_IMAGE_GENERATIONS_PATH,
        ]
        .contains(&endpoint)
    }
}<|MERGE_RESOLUTION|>--- conflicted
+++ resolved
@@ -1268,15 +1268,11 @@
     /// * Stack ID
     /// * Endpoint path
     /// * Model name
-<<<<<<< HEAD
     #[instrument(level = "info", skip_all, fields(
         %endpoint,
         %total_compute_units,
         %user_id
     ), err)]
-=======
-    #[instrument(level = "info", skip_all, fields(%endpoint, %total_compute_units, %user_id), err)]
->>>>>>> 5cd8a911
     #[allow(clippy::too_many_arguments)]
     pub async fn try_validate_stack_for_request(
         state: &State<ProxyState>,
