--- conflicted
+++ resolved
@@ -30,11 +30,7 @@
 pub const MAX_COMPLETION_TOKENS: &str = "max_completion_tokens";
 
 /// The default max_tokens value.
-<<<<<<< HEAD
-pub const DEFAULT_MAX_TOKENS: u64 = 4_096;
-=======
-pub(crate) const DEFAULT_MAX_TOKENS: u64 = 8_192;
->>>>>>> 5ff11a1a
+pub const DEFAULT_MAX_TOKENS: u64 = 8_192;
 
 /// The one million constant.
 pub const ONE_MILLION: u64 = 1_000_000;
