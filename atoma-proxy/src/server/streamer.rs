--- conflicted
+++ resolved
@@ -1,14 +1,5 @@
-<<<<<<< HEAD
-use std::{
-    pin::Pin,
-    sync::Arc,
-    task::{Context, Poll},
-    time::Instant,
-};
-=======
 #![allow(clippy::cognitive_complexity)]
 #![allow(clippy::too_many_lines)]
->>>>>>> d6bb64bd
 
 use atoma_auth::Sui;
 use atoma_state::types::AtomaAtomaStateManagerEvent;
@@ -19,14 +10,11 @@
 use reqwest;
 use serde_json::Value;
 use sqlx::types::chrono::{DateTime, Utc};
-<<<<<<< HEAD
 use tokio::sync::RwLockReadGuard;
-use tracing::{error, instrument};
 
 use crate::server::handlers::{chat_completions::CHAT_COMPLETIONS_PATH, update_state_manager};
 
 use super::handlers::verify_and_sign_response;
-=======
 use std::{
     pin::Pin,
     task::{Context, Poll},
@@ -34,11 +22,7 @@
 };
 use tracing::{error, info, instrument, warn};
 
-use crate::server::handlers::{chat_completions::CHAT_COMPLETIONS_PATH, update_state_manager};
-
 use super::handlers::chat_completions::CONFIDENTIAL_CHAT_COMPLETIONS_PATH;
-use super::handlers::verify_response_hash_and_signature;
->>>>>>> d6bb64bd
 
 /// The chunk that indicates the end of a streaming response
 const DONE_CHUNK: &str = "[DONE]";
@@ -435,15 +419,6 @@
                 // is not running within a secure enclave. Otherwise, the fact that the node can process requests
                 // with confidential data is proof of data integrity.
                 let verify_hash = self.endpoint != CONFIDENTIAL_CHAT_COMPLETIONS_PATH;
-                verify_response_hash_and_signature(&chunk, verify_hash).map_err(|e| {
-                    error!(
-                        target = "atoma-service-streamer",
-                        level = "error",
-                        "Error verifying response: {}",
-                        e
-                    );
-                    Error::new(format!("Error verifying and signing response: {e:?}"))
-                })?;
 
                 if self.start_decode.is_none() {
                     self.start_decode = Some(Instant::now());
@@ -486,7 +461,7 @@
                     }
                 } else if let Some(usage) = chunk.get(USAGE) {
                     self.status = StreamStatus::Completed;
-                    verify_and_sign_response(&chunk, self.keystore.get_keystore())
+                    verify_and_sign_response(&chunk, verify_hash, self.keystore.get_keystore())
                         .map_err(|e| Error::new(e.to_string()))?;
                     self.handle_final_chunk(usage)?;
                 }
