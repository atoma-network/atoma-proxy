use std::sync::Arc;

use atoma_auth::Sui;
use atoma_state::types::AtomaAtomaStateManagerEvent;
<<<<<<< HEAD
use axum::http::StatusCode;
=======

>>>>>>> ecf45883
use axum::middleware::from_fn_with_state;
use axum::{
    routing::{get, post},
    Json, Router,
};
<<<<<<< HEAD
use flume::Sender;
use serde_json::{json, Value};
=======

use flume::Sender;
use serde::Serialize;

>>>>>>> ecf45883
use tokenizers::Tokenizer;
use tokio::sync::watch;
use tokio::{net::TcpListener, sync::RwLock};
use tower::ServiceBuilder;
use tracing::instrument;
<<<<<<< HEAD
use x25519_dalek::{PublicKey, SharedSecret, StaticSecret};
use zeroize::Zeroizing;
=======
>>>>>>> ecf45883

pub use components::openapi::openapi_routes;
use utoipa::OpenApi;

use crate::server::{
    handlers::{
        chat_completions::chat_completions_create,
        chat_completions::CHAT_COMPLETIONS_PATH,
        embeddings::embeddings_create,
        embeddings::EMBEDDINGS_PATH,
        image_generations::image_generations_create,
        image_generations::IMAGE_GENERATIONS_PATH,
        models::{models_list, MODELS_PATH},
    },
    Result,
};

use super::components;
use super::handlers::chat_completions::{
    confidential_chat_completions_create, CONFIDENTIAL_CHAT_COMPLETIONS_PATH,
};
use super::handlers::embeddings::{confidential_embeddings_create, CONFIDENTIAL_EMBEDDINGS_PATH};
use super::handlers::image_generations::{
    confidential_image_generations_create, CONFIDENTIAL_IMAGE_GENERATIONS_PATH,
};
use super::handlers::nodes::{
    nodes_create, nodes_create_lock, NODES_CREATE_LOCK_PATH, NODES_CREATE_PATH,
};
use super::middleware::{authenticate_middleware, confidential_compute_middleware};
use super::AtomaServiceConfig;

/// Path for health check endpoint.
///
/// This endpoint is used to check the health of the atoma proxy service.
pub const HEALTH_PATH: &str = "/health";

<<<<<<< HEAD
/// Path for the models listing endpoint.
///
/// This endpoint follows the OpenAI API format and returns a list
/// of available AI models with their associated metadata and capabilities.
pub const MODELS_PATH: &str = "/v1/models";

=======
>>>>>>> ecf45883
/// Represents the shared state of the application.
///
/// This struct holds various components and configurations that are shared
/// across different parts of the application, enabling efficient resource
/// management and communication between components.
#[derive(Clone)]
pub struct ProxyState {
    /// Channel sender for managing application events.
    ///
    /// This sender is used to communicate events and state changes to the
    /// state manager, allowing for efficient handling of application state
    /// updates and notifications across different components.
    pub state_manager_sender: Sender<AtomaAtomaStateManagerEvent>,

    /// `Sui` struct for handling Sui-related operations.
    ///
    /// This struct is used to interact with the Sui component of the application,
    /// enabling communication with the Sui service and handling Sui-related operations
    /// such as acquiring new stack entries.
    pub sui: Arc<RwLock<Sui>>,

    /// Tokenizer used for processing text input.
    ///
    /// The tokenizer is responsible for breaking down text input into
    /// manageable tokens, which are then used in various natural language
    /// processing tasks.
    pub tokenizers: Arc<Vec<Arc<Tokenizer>>>,

    /// List of available AI models.
    ///
    /// This list contains the names or identifiers of AI models that
    /// the application can use for inference tasks. It allows the
    /// application to dynamically select and switch between different
    /// models as needed.
    pub models: Arc<Vec<String>>,
<<<<<<< HEAD

    /// Secret key for X25519 key exchange.
    ///
    /// This key is used to compute shared secrets with nodes' public keys.
    /// The key is wrapped in both Arc (for shared ownership) and Zeroizing
    /// (to ensure the key material is securely erased from memory when dropped).
    secret_key: Arc<Zeroizing<StaticSecret>>,
}

impl ProxyState {
    /// Returns the public key for the X25519 key exchange.
    ///
    /// This key is used to compute shared secrets with nodes' public keys.
    #[allow(dead_code)]
    pub fn public_key(&self) -> PublicKey {
        PublicKey::from(&**self.secret_key)
    }

    /// Computes the shared secret for the X25519 key exchange.
    ///
    /// This function computes the shared secret between the proxy's secret key
    /// and a given node's public key.
    pub fn compute_shared_secret(&self, public_key: &PublicKey) -> SharedSecret {
        self.secret_key.diffie_hellman(public_key)
    }
}

/// OpenAPI documentation for the models listing endpoint.
///
/// This struct is used to generate OpenAPI documentation for the models listing
/// endpoint. It uses the `utoipa` crate's derive macro to automatically generate
/// the OpenAPI specification from the code.
#[derive(OpenApi)]
#[openapi(paths(models_handler))]
pub(crate) struct ModelsOpenApi;

/// List models
///
/// This endpoint mimics the OpenAI models endpoint format, returning a list of
/// available models with their associated metadata and permissions. Each model
/// includes standard OpenAI-compatible fields to ensure compatibility with
/// existing OpenAI client libraries.
///
/// # Arguments
///
/// * `state` - The shared application state containing the list of available models
///
/// # Returns
///
/// Returns a JSON response containing:
/// * An "object" field set to "list"
/// * A "data" array containing model objects with the following fields:
///   - id: The model identifier
///   - object: Always set to "model"
///   - created: Timestamp (currently hardcoded)
///   - owned_by: Set to "atoma"
///   - root: Same as the model id
///   - parent: Set to null
///   - max_model_len: Maximum context length (currently hardcoded to 2048)
///   - permission: Array of permission objects describing model capabilities
///
/// # Example Response
///
/// ```json
/// {
///   "object": "list",
///   "data": [
///     {
///       "id": "meta-llama/Llama-3.1-70B-Instruct",
///       "object": "model",
///       "created": 1730930595,
///       "owned_by": "atoma",
///       "root": "meta-llama/Llama-3.1-70B-Instruct",
///       "parent": null,
///       "max_model_len": 2048,
///       "permission": [
///         {
///           "id": "modelperm-meta-llama/Llama-3.1-70B-Instruct",
///           "object": "model_permission",
///           "created": 1730930595,
///           "allow_create_engine": false,
///           "allow_sampling": true,
///           "allow_logprobs": true,
///           "allow_search_indices": false,
///           "allow_view": true,
///           "allow_fine_tuning": false,
///           "organization": "*",
///           "group": null,
///           "is_blocking": false
///         }
///       ]
///     }
///   ]
/// }
/// ```
#[utoipa::path(
    get,
    path = "",
    responses(
        (status = OK, description = "List of available models", body = Value),
        (status = INTERNAL_SERVER_ERROR, description = "Failed to retrieve list of available models")
    )
)]
async fn models_handler(State(state): State<ProxyState>) -> Result<Json<Value>, StatusCode> {
    // TODO: Implement proper model handling
    Ok(Json(json!({
        "object": "list",
        "data": state
        .models
        .iter()
        .map(|model| {
            json!({
              "id": model,
              "object": "model",
              "created": 1730930595,
              "owned_by": "atoma",
              "root": model,
              "parent": null,
              "max_model_len": 2048,
              "permission": [
                {
                  "id": format!("modelperm-{}", model),
                  "object": "model_permission",
                  "created": 1730930595,
                  "allow_create_engine": false,
                  "allow_sampling": true,
                  "allow_logprobs": true,
                  "allow_search_indices": false,
                  "allow_view": true,
                  "allow_fine_tuning": false,
                  "organization": "*",
                  "group": null,
                  "is_blocking": false
                }
              ]
            })
        })
        .collect::<Vec<_>>()
      }
    )))
=======
>>>>>>> ecf45883
}

#[derive(OpenApi)]
#[openapi(paths(health))]
/// OpenAPI documentation for the health check endpoint.
///
/// This struct is used to generate OpenAPI documentation for the health check
/// endpoint. It uses the `utoipa` crate's derive macro to automatically generate
/// the OpenAPI specification from the code.
///
/// The health check endpoint is accessible at `/health` and returns a simple
/// JSON response indicating the service status.
pub(crate) struct HealthOpenApi;

#[derive(Serialize, ToSchema)]
pub struct HealthResponse {
    /// The status of the service
    message: String,
}

/// Health
#[utoipa::path(
    get,
    path = "",
    responses(
        (status = OK, description = "Service is healthy", body = HealthResponse),
        (status = INTERNAL_SERVER_ERROR, description = "Service is unhealthy")
    )
)]
pub async fn health() -> Result<Json<HealthResponse>> {
    Ok(Json(HealthResponse {
        message: "ok".to_string(),
    }))
}

/// Creates a router with the appropriate routes and state for the atoma proxy service.
///
/// This function sets up two sets of routes:
/// 1. Standard routes for public API endpoints
/// 2. Confidential routes for secure processing
///
/// # Routes
///
/// ## Standard Routes
/// - POST `/v1/chat/completions` - Chat completion endpoint
/// - POST `/v1/embeddings` - Text embedding generation
/// - POST `/v1/images/generations` - Image generation
/// - GET `/v1/models` - List available AI models
/// - POST `/node/registration` - Node public address registration
/// - GET `/health` - Service health check
/// - OpenAPI documentation routes
///
/// ## Confidential Routes
/// Secure variants of the processing endpoints:
/// - POST `/v1/confidential/chat/completions`
/// - POST `/v1/confidential/embeddings`
/// - POST `/v1/confidential/images/generations`
///
/// # Arguments
///
/// * `state` - Shared application state containing configuration and resources
///
/// # Returns
///
/// Returns an configured `Router` instance with all routes and middleware set up
pub fn create_router(state: ProxyState) -> Router {
    let confidential_router = Router::new()
        .route(
            CONFIDENTIAL_CHAT_COMPLETIONS_PATH,
            post(confidential_chat_completions_create),
        )
        .route(
            CONFIDENTIAL_EMBEDDINGS_PATH,
            post(confidential_embeddings_create),
        )
        .route(
            CONFIDENTIAL_IMAGE_GENERATIONS_PATH,
            post(confidential_image_generations_create),
        )
        .layer(ServiceBuilder::new().layer(from_fn_with_state(
            state.clone(),
            confidential_compute_middleware,
        )))
        .with_state(state.clone());

    Router::new()
        .route(CHAT_COMPLETIONS_PATH, post(chat_completions_create))
        .route(EMBEDDINGS_PATH, post(embeddings_create))
        .route(IMAGE_GENERATIONS_PATH, post(image_generations_create))
        .layer(
            ServiceBuilder::new()
                .layer(from_fn_with_state(state.clone(), authenticate_middleware))
                .into_inner(),
        )
<<<<<<< HEAD
        .route(MODELS_PATH, get(models_handler))
=======
        .route(MODELS_PATH, get(models_list))
        .route(NODES_CREATE_PATH, post(nodes_create))
        .route(NODES_CREATE_LOCK_PATH, post(nodes_create_lock))
>>>>>>> ecf45883
        .with_state(state.clone())
        .route(HEALTH_PATH, get(health))
        .merge(confidential_router)
        .merge(openapi_routes())
}

/// Starts the atoma proxy server.
///
/// This function starts the atoma proxy server by binding to the specified address
/// and routing requests to the appropriate handlers.
///
/// # Arguments
///
/// * `config`: The configuration for the atoma proxy service.
/// * `state_manager_sender`: The sender channel for managing application events.
/// * `sui`: The Sui struct for handling Sui-related operations.
///
/// # Errors
///
/// Returns an error if the tcp listener fails to bind or the server fails to start.
#[instrument(level = "info", skip_all, fields(service_bind_address = %config.service_bind_address))]
pub async fn start_server(
    config: AtomaServiceConfig,
    state_manager_sender: Sender<AtomaAtomaStateManagerEvent>,
    sui: Arc<RwLock<Sui>>,
    tokenizers: Vec<Arc<Tokenizer>>,
    mut shutdown_receiver: watch::Receiver<bool>,
) -> anyhow::Result<()> {
    let tcp_listener = TcpListener::bind(config.service_bind_address).await?;

    let proxy_state = ProxyState {
        state_manager_sender,
        sui,
        tokenizers: Arc::new(tokenizers),
        models: Arc::new(config.models),
    };
    let router = create_router(proxy_state);
    let server =
        axum::serve(tcp_listener, router.into_make_service()).with_graceful_shutdown(async move {
            shutdown_receiver
                .changed()
                .await
                .expect("Error receiving shutdown signal")
        });
    server.await?;
    Ok(())
}<|MERGE_RESOLUTION|>--- conflicted
+++ resolved
@@ -2,38 +2,23 @@
 
 use atoma_auth::Sui;
 use atoma_state::types::AtomaAtomaStateManagerEvent;
-<<<<<<< HEAD
-use axum::http::StatusCode;
-=======
-
->>>>>>> ecf45883
 use axum::middleware::from_fn_with_state;
 use axum::{
     routing::{get, post},
     Json, Router,
 };
-<<<<<<< HEAD
-use flume::Sender;
-use serde_json::{json, Value};
-=======
 
 use flume::Sender;
 use serde::Serialize;
 
->>>>>>> ecf45883
 use tokenizers::Tokenizer;
 use tokio::sync::watch;
 use tokio::{net::TcpListener, sync::RwLock};
 use tower::ServiceBuilder;
 use tracing::instrument;
-<<<<<<< HEAD
-use x25519_dalek::{PublicKey, SharedSecret, StaticSecret};
-use zeroize::Zeroizing;
-=======
->>>>>>> ecf45883
 
 pub use components::openapi::openapi_routes;
-use utoipa::OpenApi;
+use utoipa::{OpenApi, ToSchema};
 
 use crate::server::{
     handlers::{
@@ -67,15 +52,6 @@
 /// This endpoint is used to check the health of the atoma proxy service.
 pub const HEALTH_PATH: &str = "/health";
 
-<<<<<<< HEAD
-/// Path for the models listing endpoint.
-///
-/// This endpoint follows the OpenAI API format and returns a list
-/// of available AI models with their associated metadata and capabilities.
-pub const MODELS_PATH: &str = "/v1/models";
-
-=======
->>>>>>> ecf45883
 /// Represents the shared state of the application.
 ///
 /// This struct holds various components and configurations that are shared
@@ -111,149 +87,6 @@
     /// application to dynamically select and switch between different
     /// models as needed.
     pub models: Arc<Vec<String>>,
-<<<<<<< HEAD
-
-    /// Secret key for X25519 key exchange.
-    ///
-    /// This key is used to compute shared secrets with nodes' public keys.
-    /// The key is wrapped in both Arc (for shared ownership) and Zeroizing
-    /// (to ensure the key material is securely erased from memory when dropped).
-    secret_key: Arc<Zeroizing<StaticSecret>>,
-}
-
-impl ProxyState {
-    /// Returns the public key for the X25519 key exchange.
-    ///
-    /// This key is used to compute shared secrets with nodes' public keys.
-    #[allow(dead_code)]
-    pub fn public_key(&self) -> PublicKey {
-        PublicKey::from(&**self.secret_key)
-    }
-
-    /// Computes the shared secret for the X25519 key exchange.
-    ///
-    /// This function computes the shared secret between the proxy's secret key
-    /// and a given node's public key.
-    pub fn compute_shared_secret(&self, public_key: &PublicKey) -> SharedSecret {
-        self.secret_key.diffie_hellman(public_key)
-    }
-}
-
-/// OpenAPI documentation for the models listing endpoint.
-///
-/// This struct is used to generate OpenAPI documentation for the models listing
-/// endpoint. It uses the `utoipa` crate's derive macro to automatically generate
-/// the OpenAPI specification from the code.
-#[derive(OpenApi)]
-#[openapi(paths(models_handler))]
-pub(crate) struct ModelsOpenApi;
-
-/// List models
-///
-/// This endpoint mimics the OpenAI models endpoint format, returning a list of
-/// available models with their associated metadata and permissions. Each model
-/// includes standard OpenAI-compatible fields to ensure compatibility with
-/// existing OpenAI client libraries.
-///
-/// # Arguments
-///
-/// * `state` - The shared application state containing the list of available models
-///
-/// # Returns
-///
-/// Returns a JSON response containing:
-/// * An "object" field set to "list"
-/// * A "data" array containing model objects with the following fields:
-///   - id: The model identifier
-///   - object: Always set to "model"
-///   - created: Timestamp (currently hardcoded)
-///   - owned_by: Set to "atoma"
-///   - root: Same as the model id
-///   - parent: Set to null
-///   - max_model_len: Maximum context length (currently hardcoded to 2048)
-///   - permission: Array of permission objects describing model capabilities
-///
-/// # Example Response
-///
-/// ```json
-/// {
-///   "object": "list",
-///   "data": [
-///     {
-///       "id": "meta-llama/Llama-3.1-70B-Instruct",
-///       "object": "model",
-///       "created": 1730930595,
-///       "owned_by": "atoma",
-///       "root": "meta-llama/Llama-3.1-70B-Instruct",
-///       "parent": null,
-///       "max_model_len": 2048,
-///       "permission": [
-///         {
-///           "id": "modelperm-meta-llama/Llama-3.1-70B-Instruct",
-///           "object": "model_permission",
-///           "created": 1730930595,
-///           "allow_create_engine": false,
-///           "allow_sampling": true,
-///           "allow_logprobs": true,
-///           "allow_search_indices": false,
-///           "allow_view": true,
-///           "allow_fine_tuning": false,
-///           "organization": "*",
-///           "group": null,
-///           "is_blocking": false
-///         }
-///       ]
-///     }
-///   ]
-/// }
-/// ```
-#[utoipa::path(
-    get,
-    path = "",
-    responses(
-        (status = OK, description = "List of available models", body = Value),
-        (status = INTERNAL_SERVER_ERROR, description = "Failed to retrieve list of available models")
-    )
-)]
-async fn models_handler(State(state): State<ProxyState>) -> Result<Json<Value>, StatusCode> {
-    // TODO: Implement proper model handling
-    Ok(Json(json!({
-        "object": "list",
-        "data": state
-        .models
-        .iter()
-        .map(|model| {
-            json!({
-              "id": model,
-              "object": "model",
-              "created": 1730930595,
-              "owned_by": "atoma",
-              "root": model,
-              "parent": null,
-              "max_model_len": 2048,
-              "permission": [
-                {
-                  "id": format!("modelperm-{}", model),
-                  "object": "model_permission",
-                  "created": 1730930595,
-                  "allow_create_engine": false,
-                  "allow_sampling": true,
-                  "allow_logprobs": true,
-                  "allow_search_indices": false,
-                  "allow_view": true,
-                  "allow_fine_tuning": false,
-                  "organization": "*",
-                  "group": null,
-                  "is_blocking": false
-                }
-              ]
-            })
-        })
-        .collect::<Vec<_>>()
-      }
-    )))
-=======
->>>>>>> ecf45883
 }
 
 #[derive(OpenApi)]
@@ -348,13 +181,9 @@
                 .layer(from_fn_with_state(state.clone(), authenticate_middleware))
                 .into_inner(),
         )
-<<<<<<< HEAD
-        .route(MODELS_PATH, get(models_handler))
-=======
         .route(MODELS_PATH, get(models_list))
         .route(NODES_CREATE_PATH, post(nodes_create))
         .route(NODES_CREATE_LOCK_PATH, post(nodes_create_lock))
->>>>>>> ecf45883
         .with_state(state.clone())
         .route(HEALTH_PATH, get(health))
         .merge(confidential_router)
