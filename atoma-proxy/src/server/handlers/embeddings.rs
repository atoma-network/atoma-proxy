--- conflicted
+++ resolved
@@ -347,13 +347,6 @@
             endpoint: endpoint.to_string(),
         })?;
 
-<<<<<<< HEAD
-    let guard = state.sui.read().await;
-    let keystore = guard.get_keystore();
-    let proxy_signature = verify_and_sign_response(&response, keystore)?;
-
-    response[PROXY_SIGNATURE_KEY] = Value::String(proxy_signature);
-=======
     if !response.status().is_success() {
         return Err(AtomaProxyError::InternalError {
             message: format!("Inference service returned error: {}", response.status()),
@@ -369,7 +362,11 @@
                 message: format!("Failed to parse embeddings response: {:?}", err),
                 endpoint: endpoint.to_string(),
             })?;
->>>>>>> c67748d6
+    let guard = state.sui.read().await;
+    let keystore = guard.get_keystore();
+    let proxy_signature = verify_and_sign_response(&response, keystore)?;
+
+    response[PROXY_SIGNATURE_KEY] = Value::String(proxy_signature);
 
     let num_input_compute_units = if endpoint == CONFIDENTIAL_EMBEDDINGS_PATH {
         response
