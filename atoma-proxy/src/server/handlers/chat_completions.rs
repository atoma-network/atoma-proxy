--- conflicted
+++ resolved
@@ -353,11 +353,7 @@
     ),
     request_body = ConfidentialChatCompletionRequest,
     responses(
-<<<<<<< HEAD
-        (status = OK, description = "Confidential chat completions", body = ConfidentialChatCompletionResponse),
-=======
         (status = OK, description = "Confidential chat completions", body = ConfidentialComputeRequest),
->>>>>>> cd6f179c
         (status = BAD_REQUEST, description = "Bad request"),
         (status = UNAUTHORIZED, description = "Unauthorized"),
         (status = INTERNAL_SERVER_ERROR, description = "Internal server error")
