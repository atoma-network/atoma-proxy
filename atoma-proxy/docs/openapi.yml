openapi: 3.1.0
info:
  title: atoma-proxy
  description: ''
  license:
    name: Apache-2.0
  version: 0.1.0
servers:
- url: http://localhost:8080
paths:
  /health:
    get:
      tags:
      - Health
      summary: Health
      operationId: health
      responses:
        '200':
          description: Service is healthy
          content:
            application/json:
              schema: {}
        '500':
          description: Service is unhealthy
  /v1/models:
    get:
      tags:
      - Models
      summary: List models
      description: |-
        This endpoint mimics the OpenAI models endpoint format, returning a list of
        available models with their associated metadata and permissions. Each model
        includes standard OpenAI-compatible fields to ensure compatibility with
        existing OpenAI client libraries.

        # Arguments

        * `state` - The shared application state containing the list of available models

        # Returns

        Returns a JSON response containing:
        * An "object" field set to "list"
        * A "data" array containing model objects with the following fields:
          - id: The model identifier
          - object: Always set to "model"
          - created: Timestamp (currently hardcoded)
          - owned_by: Set to "atoma"
          - root: Same as the model id
          - parent: Set to null
          - max_model_len: Maximum context length (currently hardcoded to 2048)
          - permission: Array of permission objects describing model capabilities

        # Example Response

        ```json
        {
          "object": "list",
          "data": [
            {
              "id": "meta-llama/Llama-3.1-70B-Instruct",
              "object": "model",
              "created": 1730930595,
              "owned_by": "atoma",
              "root": "meta-llama/Llama-3.1-70B-Instruct",
              "parent": null,
              "max_model_len": 2048,
              "permission": [
                {
                  "id": "modelperm-meta-llama/Llama-3.1-70B-Instruct",
                  "object": "model_permission",
                  "created": 1730930595,
                  "allow_create_engine": false,
                  "allow_sampling": true,
                  "allow_logprobs": true,
                  "allow_search_indices": false,
                  "allow_view": true,
                  "allow_fine_tuning": false,
                  "organization": "*",
                  "group": null,
                  "is_blocking": false
                }
              ]
            }
          ]
        }
        ```
      operationId: models_handler
      responses:
        '200':
          description: List of available models
          content:
            application/json:
              schema: {}
        '500':
          description: Failed to retrieve list of available models
      security:
      - bearerAuth: []
  /node/registration:
    post:
      tags:
      - Node Public Address Registration
      summary: Register node
      description: |-
        This endpoint allows nodes to register or update their public address in the system.
        When a node comes online or changes its address, it can use this endpoint to ensure
        the system has its current address for routing requests.

        # Arguments

        * `state` - The shared application state containing the state manager sender
        * `payload` - The registration payload containing the node's ID and public address

        # Returns

        Returns `Ok(Json(Value::Null))` on successful registration, or an error status code
        if the registration fails.

        # Errors

        Returns `StatusCode::INTERNAL_SERVER_ERROR` if:
        * The state manager channel is closed
        * The registration event cannot be sent

        # Example Request Payload

        ```json
        {
            "node_small_id": 123,
            "public_address": "http://node-123.example.com:8080"
        }
        ```
      operationId: node_public_address_registration
      responses:
        '200':
          description: Node public address registered successfully
          content:
            application/json:
              schema: {}
        '500':
          description: Failed to register node public address
  /v1/chat/completions:
    post:
      tags:
      - Chat
      summary: Create chat completion
      description: |-
        This function processes chat completion requests by determining whether to use streaming
        or non-streaming response handling based on the request payload. For streaming requests,
        it configures additional options to track token usage.

        # Arguments

        * `metadata`: Extension containing request metadata (node address, ID, compute units, etc.)
        * `state`: The shared state of the application
        * `headers`: The headers of the request
        * `payload`: The JSON payload containing the chat completion request

        # Returns

        Returns a Response containing either:
        - A streaming SSE connection for real-time completions
        - A single JSON response for non-streaming completions

        # Errors

        Returns an error status code if:
        - The request processing fails
        - The streaming/non-streaming handlers encounter errors
        - The underlying inference service returns an error
      operationId: chat_completions_create
      requestBody:
        content:
          application/json:
            schema:
              $ref: '#/components/schemas/ChatCompletionRequest'
        required: true
      responses:
        '200':
          description: Chat completions
          content:
            application/json:
              schema:
                $ref: '#/components/schemas/ChatCompletionResponse'
        '400':
          description: Bad request
        '401':
          description: Unauthorized
        '500':
          description: Internal server error
      security:
      - bearerAuth: []
  /v1/confidential/chat/completions:
    post:
      tags:
      - Confidential Chat
      summary: Create confidential chat completion
      description: |-
        This handler processes chat completion requests in a confidential manner, providing additional
        encryption and security measures for sensitive data processing. It supports both streaming and
        non-streaming responses while maintaining data confidentiality through AEAD encryption and TEE hardware,
        for full private AI compute.

        # Arguments

        * `metadata` - Extension containing request metadata including:
          * `endpoint` - The API endpoint being accessed
          * `node_address` - Address of the inference node
          * `node_id` - Identifier of the selected node
          * `num_compute_units` - Available compute units
          * `selected_stack_small_id` - Stack identifier
          * `salt` - Optional salt for encryption
          * `node_x25519_public_key` - Optional public key for encryption
          * `model_name` - Name of the AI model being used
        * `state` - Shared application state (ProxyState)
        * `headers` - HTTP request headers
        * `payload` - The chat completion request body

        # Returns

        Returns a `Result` containing either:
        * An HTTP response with the chat completion result
        * A streaming SSE connection for real-time completions
        * A `StatusCode` error if the request processing fails

        # Errors

        Returns `StatusCode::BAD_REQUEST` if:
        * The 'stream' field is missing or invalid in the payload

        Returns `StatusCode::INTERNAL_SERVER_ERROR` if:
        * The inference service request fails
        * Response processing encounters errors
        * State manager updates fail

        # Security Features

        * Utilizes AEAD encryption for request/response data
        * Supports TEE (Trusted Execution Environment) processing
        * Implements secure key exchange using X25519
        * Maintains confidentiality throughout the request lifecycle

        # Example

        ```rust,ignore
        let response = confidential_chat_completions_handler(
            Extension(metadata),
            State(state),
            headers,
            Json(payload)
        ).await?;
        ```
      operationId: confidential_chat_completions_create
      requestBody:
        content:
          application/json:
            schema:
              $ref: '#/components/schemas/ChatCompletionRequest'
        required: true
      responses:
        '200':
          description: Confidential chat completions
          content:
            application/json:
              schema:
                $ref: '#/components/schemas/ChatCompletionResponse'
        '400':
          description: Bad request
        '401':
          description: Unauthorized
        '500':
          description: Internal server error
      security:
      - bearerAuth: []
  /v1/embeddings:
    post:
      tags:
      - Embeddings
      summary: Create embeddings
      description: |-
        This endpoint follows the OpenAI API format for generating vector embeddings from input text.
        The handler receives pre-processed metadata from middleware and forwards the request to
        the selected node.

        Note: Authentication, node selection, and initial request validation are handled by middleware
        before this handler is called.

        # Arguments
        * `metadata` - Pre-processed request metadata containing node information and compute units
        * `state` - The shared proxy state containing configuration and runtime information
        * `headers` - HTTP headers from the incoming request
        * `payload` - The JSON request body containing the model and input text

        # Returns
        * `Ok(Response)` - The embeddings response from the processing node
        * `Err(StatusCode)` - An error status code if any step fails

        # Errors
        * `INTERNAL_SERVER_ERROR` - Processing or node communication failures
      operationId: embeddings_create
      requestBody:
        content:
          application/json:
            schema:
              $ref: '#/components/schemas/CreateEmbeddingRequest'
        required: true
      responses:
        '200':
          description: Embeddings generated successfully
          content:
            application/json:
              schema:
                $ref: '#/components/schemas/CreateEmbeddingResponse'
        '400':
          description: Bad request
        '401':
          description: Unauthorized
        '500':
          description: Internal server error
      security:
      - bearerAuth: []
  /v1/confidential/embeddings:
    post:
      tags:
      - Confidential Embeddings
      summary: Create confidential embeddings
      description: |-
        This endpoint follows the OpenAI API format for generating vector embeddings from input text,
        but with confidential processing (through AEAD encryption and TEE hardware).
        The handler receives pre-processed metadata from middleware and forwards the request to
        the selected node.

        Note: Authentication, node selection, initial request validation and encryption
        are handled by middleware before this handler is called.

        # Arguments
        * `metadata` - Pre-processed request metadata containing node information and compute units
        * `state` - The shared proxy state containing configuration and runtime information
        * `headers` - HTTP headers from the incoming request
        * `payload` - The JSON request body containing the model and input text

        # Returns
        * `Ok(Response)` - The embeddings response from the processing node
        * `Err(StatusCode)` - An error status code if any step fails

        # Errors
        * `INTERNAL_SERVER_ERROR` - Processing or node communication failures
      operationId: confidential_embeddings_create
      requestBody:
        content:
          application/json:
            schema:
              $ref: '#/components/schemas/CreateEmbeddingRequest'
        required: true
      responses:
        '200':
          description: Confidential embeddings generated successfully
          content:
            application/json:
              schema:
                $ref: '#/components/schemas/CreateEmbeddingResponse'
        '400':
          description: Bad request
        '401':
          description: Unauthorized
        '500':
          description: Internal server error
<<<<<<< HEAD
  /v1/encryption/public-key:
    get:
      tags:
      - Node Public Key Selection
      summary: Handles requests to select a node's public key for confidential compute operations.
      description: |-
        This endpoint attempts to find a suitable node and retrieve its public key for encryption
        through a two-step process:

        1. First, it tries to select an existing node with a public key directly.
        2. If no node is immediately available, it falls back to finding the cheapest compatible node
           and acquiring a new stack entry for it.

        # Parameters
        - `state`: The shared proxy state containing connections to the state manager and Sui
        - `metadata`: Request metadata from middleware
        - `request`: JSON payload containing the requested model name

        # Returns
        Returns a `Result` containing either:
        - `Json<SelectNodePublicKeyResponse>` with:
          - The selected node's public key (base64 encoded)
          - The node's small ID
          - Optional stack entry digest (if a new stack entry was acquired)
        - `StatusCode` error if:
          - `INTERNAL_SERVER_ERROR` - Communication errors or missing node public keys
          - `SERVICE_UNAVAILABLE` - No nodes available for confidential compute

        # Example Response
        ```json
        {
            "public_key": [base64_encoded_bytes],
            "node_small_id": 123,
            "stack_entry_digest": "transaction_digest_string"
        }
        ```

        This endpoint is specifically designed for confidential compute scenarios where
        requests need to be encrypted before being processed by nodes.
      operationId: select_node_public_key
      requestBody:
        content:
          application/json:
            schema:
              $ref: '#/components/schemas/SelectNodePublicKeyRequest'
        required: true
      responses:
        '200':
          description: Node DH public key requested successfully
          content:
            application/json:
              schema: {}
        '500':
          description: Failed to request node DH public key
        '503':
          description: No node found for model with confidential compute enabled for requested model
=======
      security:
      - bearerAuth: []
>>>>>>> 1a7037b8
  /v1/images/generations:
    post:
      tags:
      - Images
      summary: Create image generation
      description: |-
        This endpoint processes requests to generate images using AI models by forwarding them
        to the appropriate AI node. The request metadata and compute units have already been
        validated by middleware before reaching this handler.

        # Arguments
        * `metadata` - Extension containing pre-processed request metadata (node address, compute units, etc.)
        * `state` - Application state containing configuration and shared resources
        * `headers` - HTTP headers from the incoming request
        * `payload` - JSON payload containing image generation parameters

        # Returns
        * `Result<Response<Body>, StatusCode>` - The processed response from the AI node or an error status

        # Errors
        * Returns various status codes based on the underlying `handle_image_generation_response`:
          - `INTERNAL_SERVER_ERROR` - If there's an error communicating with the AI node

        # Example Payload
        ```json
        {
            "model": "stable-diffusion-v1-5",
            "n": 1,
            "size": "1024x1024"
        }
        ```
      operationId: image_generations_create
      requestBody:
        content:
          application/json:
            schema:
              $ref: '#/components/schemas/CreateImageRequest'
        required: true
      responses:
        '200':
          description: Image generations
          content:
            application/json:
              schema:
                $ref: '#/components/schemas/CreateImageResponse'
        '400':
          description: Bad request
        '401':
          description: Unauthorized
        '500':
          description: Internal server error
      security:
      - bearerAuth: []
  /v1/confidential/images/generations:
    post:
      tags:
      - Confidential Images
      summary: Create confidential image generations
      description: |-
        This endpoint follows the OpenAI API format for generating images,
        but with confidential processing (through AEAD encryption and TEE hardware).
        The handler receives pre-processed metadata from middleware and forwards the request to
        the selected node.

        Note: Authentication, node selection, initial request validation and encryption
        are handled by middleware before this handler is called.

        # Arguments
        * `metadata` - Pre-processed request metadata containing node information and compute units
        * `state` - The shared proxy state containing configuration and runtime information
        * `headers` - HTTP headers from the incoming request
        * `payload` - The JSON request body containing the model and input text

        # Returns
        * `Ok(Response)` - The image generations response from the processing node
        * `Err(StatusCode)` - An error status code if any step fails

        # Errors
        * `INTERNAL_SERVER_ERROR` - Processing or node communication failures
      operationId: confidential_image_generations_create
      requestBody:
        content:
          application/json:
            schema:
              $ref: '#/components/schemas/CreateImageRequest'
        required: true
      responses:
        '200':
          description: Image generations
          content:
            application/json:
              schema:
                $ref: '#/components/schemas/CreateImageResponse'
        '400':
          description: Bad request
        '401':
          description: Unauthorized
        '500':
          description: Internal server error
      security:
      - bearerAuth: []
components:
  schemas:
    ChatCompletionChoice:
      type: object
      required:
      - index
      - message
      properties:
        finish_reason:
          type:
          - string
          - 'null'
          description: The reason the chat completion was finished.
        index:
          type: integer
          format: int32
          description: The index of this choice in the list of choices.
        logprobs:
          description: Log probability information for the choice, if applicable.
        message:
          $ref: '#/components/schemas/ChatCompletionMessage'
          description: The chat completion message.
    ChatCompletionChunk:
      type: object
      required:
      - id
      - created
      - model
      - choices
      properties:
        choices:
          type: array
          items:
            $ref: '#/components/schemas/ChatCompletionChunkChoice'
          description: A list of chat completion chunk choices.
        created:
          type: integer
          format: int64
          description: The Unix timestamp (in seconds) of when the chunk was created.
        id:
          type: string
          description: A unique identifier for the chat completion chunk.
        model:
          type: string
          description: The model used for the chat completion.
    ChatCompletionChunkChoice:
      type: object
      required:
      - index
      - delta
      properties:
        delta:
          $ref: '#/components/schemas/ChatCompletionChunkDelta'
          description: The chat completion delta message for streaming.
        finish_reason:
          type:
          - string
          - 'null'
          description: The reason the chat completion was finished, if applicable.
        index:
          type: integer
          format: int32
          description: The index of this choice in the list of choices.
    ChatCompletionChunkDelta:
      type: object
      properties:
        content:
          type:
          - string
          - 'null'
          description: The content of the message, if present in this chunk.
        function_call:
          description: The function call information, if present in this chunk.
        role:
          type:
          - string
          - 'null'
          description: The role of the message author, if present in this chunk.
        tool_calls:
          type:
          - array
          - 'null'
          items: {}
          description: The tool calls information, if present in this chunk.
    ChatCompletionMessage:
      type: object
      required:
      - role
      - content
      properties:
        content:
          type: string
          description: The contents of the message
        name:
          type:
          - string
          - 'null'
          description: The name of the author of this message
        role:
          type: string
          description: 'The role of the message author. One of: "system", "user", "assistant", "tool", or "function"'
    ChatCompletionRequest:
      type: object
      required:
      - model
      - messages
      properties:
        frequency_penalty:
          type:
          - number
          - 'null'
          format: float
          description: |-
            Number between -2.0 and 2.0. Positive values penalize new tokens based on their
            existing frequency in the text so far
        function_call:
          description: Controls how the model responds to function calls
        functions:
          type:
          - array
          - 'null'
          items: {}
          description: A list of functions the model may generate JSON inputs for
        logit_bias:
          type:
          - object
          - 'null'
          description: Modify the likelihood of specified tokens appearing in the completion
          additionalProperties:
            type: number
            format: float
          propertyNames:
            type: string
        max_tokens:
          type:
          - integer
          - 'null'
          format: int32
          description: The maximum number of tokens to generate in the chat completion
        messages:
          type: array
          items:
            $ref: '#/components/schemas/ChatCompletionMessage'
          description: A list of messages comprising the conversation so far
        model:
          type: string
          description: ID of the model to use
        n:
          type:
          - integer
          - 'null'
          format: int32
          description: How many chat completion choices to generate for each input message
        presence_penalty:
          type:
          - number
          - 'null'
          format: float
          description: |-
            Number between -2.0 and 2.0. Positive values penalize new tokens based on
            whether they appear in the text so far
        response_format:
          description: The format to return the response in
        seed:
          type:
          - integer
          - 'null'
          format: int64
          description: If specified, our system will make a best effort to sample deterministically
        stop:
          type:
          - array
          - 'null'
          items:
            type: string
          description: Up to 4 sequences where the API will stop generating further tokens
        stream:
          type:
          - boolean
          - 'null'
          description: Whether to stream back partial progress
        temperature:
          type:
          - number
          - 'null'
          format: float
          description: What sampling temperature to use, between 0 and 2
        tool_choice:
          description: Controls which (if any) tool the model should use
        tools:
          type:
          - array
          - 'null'
          items: {}
          description: A list of tools the model may call
        top_p:
          type:
          - number
          - 'null'
          format: float
          description: An alternative to sampling with temperature
        user:
          type:
          - string
          - 'null'
          description: A unique identifier representing your end-user
    ChatCompletionResponse:
      type: object
      required:
      - id
      - created
      - model
      - choices
      properties:
        choices:
          type: array
          items:
            $ref: '#/components/schemas/ChatCompletionChoice'
          description: A list of chat completion choices.
        created:
          type: integer
          format: int64
          description: The Unix timestamp (in seconds) of when the chat completion was created.
        id:
          type: string
          description: A unique identifier for the chat completion.
        model:
          type: string
          description: The model used for the chat completion.
        system_fingerprint:
          type:
          - string
          - 'null'
          description: The system fingerprint for the completion, if applicable.
        usage:
          oneOf:
          - type: 'null'
          - $ref: '#/components/schemas/CompletionUsage'
            description: Usage statistics for the completion request.
    CompletionUsage:
      type: object
      required:
      - prompt_tokens
      - completion_tokens
      - total_tokens
      properties:
        completion_tokens:
          type: integer
          format: int32
          description: Number of tokens in the completion.
        prompt_tokens:
          type: integer
          format: int32
          description: Number of tokens in the prompt.
        total_tokens:
          type: integer
          format: int32
          description: Total number of tokens used (prompt + completion).
    CreateEmbeddingRequest:
      allOf:
      - $ref: '#/components/schemas/EmbeddingInput'
        description: |-
          Input text to get embeddings for. Can be a string or array of strings.
          Each input must not exceed the max input tokens for the model
      - type: object
        required:
        - model
        properties:
          dimensions:
            type:
            - integer
            - 'null'
            format: int32
            description: |-
              The number of dimensions the resulting output embeddings should have.
              Only supported in text-embedding-3 models.
            minimum: 0
          encoding_format:
            type:
            - string
            - 'null'
            description: |-
              The format to return the embeddings in. Can be "float" or "base64".
              Defaults to "float"
          model:
            type: string
            description: ID of the model to use.
          user:
            type:
            - string
            - 'null'
            description: A unique identifier representing your end-user, which can help OpenAI to monitor and detect abuse.
      description: Request object for creating embeddings
    CreateEmbeddingResponse:
      type: object
      description: Response object from creating embeddings
      required:
      - object
      - model
      - data
      - usage
      properties:
        data:
          type: array
          items:
            $ref: '#/components/schemas/EmbeddingObject'
          description: List of embedding objects
        model:
          type: string
          description: The model used for generating embeddings
        object:
          type: string
          description: The object type, which is always "list"
        usage:
          $ref: '#/components/schemas/EmbeddingUsage'
          description: Usage statistics for the request
    CreateImageRequest:
      type: object
      description: Request body for image generation
      required:
      - prompt
      - model
      - n
      properties:
        model:
          type: string
          description: The model to use for image generation.
        n:
          type: integer
          format: int32
          description: The number of images to generate. Must be between 1 and 10.
          minimum: 0
        prompt:
          type: string
          description: A text description of the desired image(s). The maximum length is 1000 characters.
        quality:
          type:
          - string
          - 'null'
          description: |-
            The quality of the image that will be generated.
            `hd` creates images with finer details and greater consistency across the image.
        response_format:
          type:
          - string
          - 'null'
          description: The format in which the generated images are returned.
        size:
          type:
          - string
          - 'null'
          description: The size of the generated images.
        style:
          type:
          - string
          - 'null'
          description: The style of the generated images.
        user:
          type:
          - string
          - 'null'
          description: A unique identifier representing your end-user, which can help OpenAI to monitor and detect abuse.
    CreateImageResponse:
      type: object
      description: Response format for image generation
      required:
      - created
      - data
      properties:
        created:
          type: integer
          format: int64
        data:
          type: array
          items:
            $ref: '#/components/schemas/ImageData'
    EmbeddingInput:
      oneOf:
      - type: string
      - type: array
        items:
          type: string
      description: Input types for embeddings request
    EmbeddingObject:
      type: object
      description: Individual embedding object in the response
      required:
      - object
      - embedding
      - index
      properties:
        embedding:
          type: array
          items:
            type: number
            format: float
          description: The embedding vector
        index:
          type: integer
          description: Index of the embedding in the list of embeddings
          minimum: 0
        object:
          type: string
          description: The object type, which is always "embedding"
    EmbeddingUsage:
      type: object
      description: Usage information for the embeddings request
      required:
      - prompt_tokens
      - total_tokens
      properties:
        prompt_tokens:
          type: integer
          format: int32
          description: Number of tokens in the prompt
          minimum: 0
        total_tokens:
          type: integer
          format: int32
          description: Total tokens used in the request
          minimum: 0
    ImageData:
      type: object
      description: Individual image data in the response
      required:
      - revised_prompt
      - url
      properties:
        revised_prompt:
          type: string
        url:
          type: string
<<<<<<< HEAD
    SelectNodePublicKeyRequest:
      type: object
      description: |-
        The request body for selecting a node's public key for encryption
        from a client.
      required:
      - model_name
      properties:
        model_name:
          type: string
          description: The request model name
=======
  securitySchemes:
    bearerAuth:
      type: http
      scheme: bearer
>>>>>>> 1a7037b8
tags:
- name: Health
  description: Health check
- name: Chat
  description: OpenAI's API chat completions v1 endpoint
- name: Confidential Chat
  description: Atoma's API confidential chat completions v1 endpoint
- name: Models
  description: OpenAI's API models v1 endpoint
- name: Node Public Address Registration
  description: Node public address registration
- name: Embeddings
  description: OpenAI's API embeddings v1 endpoint
- name: Confidential Embeddings
  description: Atoma's API confidential embeddings v1 endpoint
- name: Images
  description: OpenAI's API images v1 endpoint
- name: Confidential Images
  description: Atoma's API confidential images v1 endpoint
- name: Node Public Key Selection
  description: Node public key selection
x-speakeasy-name-override:
- operationId: chat_completions_create
  methodNameOverride: create
- operationId: confidential_chat_completions_create
  methodNameOverride: create
- operationId: embeddings_create
  methodNameOverride: create
- operationId: confidential_embeddings_create
  methodNameOverride: create
- operationId: image_generations_create
  methodNameOverride: generate
- operationId: confidential_image_generations_create
  methodNameOverride: generate<|MERGE_RESOLUTION|>--- conflicted
+++ resolved
@@ -365,67 +365,8 @@
           description: Unauthorized
         '500':
           description: Internal server error
-<<<<<<< HEAD
-  /v1/encryption/public-key:
-    get:
-      tags:
-      - Node Public Key Selection
-      summary: Handles requests to select a node's public key for confidential compute operations.
-      description: |-
-        This endpoint attempts to find a suitable node and retrieve its public key for encryption
-        through a two-step process:
-
-        1. First, it tries to select an existing node with a public key directly.
-        2. If no node is immediately available, it falls back to finding the cheapest compatible node
-           and acquiring a new stack entry for it.
-
-        # Parameters
-        - `state`: The shared proxy state containing connections to the state manager and Sui
-        - `metadata`: Request metadata from middleware
-        - `request`: JSON payload containing the requested model name
-
-        # Returns
-        Returns a `Result` containing either:
-        - `Json<SelectNodePublicKeyResponse>` with:
-          - The selected node's public key (base64 encoded)
-          - The node's small ID
-          - Optional stack entry digest (if a new stack entry was acquired)
-        - `StatusCode` error if:
-          - `INTERNAL_SERVER_ERROR` - Communication errors or missing node public keys
-          - `SERVICE_UNAVAILABLE` - No nodes available for confidential compute
-
-        # Example Response
-        ```json
-        {
-            "public_key": [base64_encoded_bytes],
-            "node_small_id": 123,
-            "stack_entry_digest": "transaction_digest_string"
-        }
-        ```
-
-        This endpoint is specifically designed for confidential compute scenarios where
-        requests need to be encrypted before being processed by nodes.
-      operationId: select_node_public_key
-      requestBody:
-        content:
-          application/json:
-            schema:
-              $ref: '#/components/schemas/SelectNodePublicKeyRequest'
-        required: true
-      responses:
-        '200':
-          description: Node DH public key requested successfully
-          content:
-            application/json:
-              schema: {}
-        '500':
-          description: Failed to request node DH public key
-        '503':
-          description: No node found for model with confidential compute enabled for requested model
-=======
       security:
       - bearerAuth: []
->>>>>>> 1a7037b8
   /v1/images/generations:
     post:
       tags:
@@ -527,6 +468,62 @@
           description: Internal server error
       security:
       - bearerAuth: []
+  /v1/encryption/public-key:
+    get:
+      tags:
+      - Node Public Key Selection
+      summary: Handles requests to select a node's public key for confidential compute operations.
+      description: |-
+        This endpoint attempts to find a suitable node and retrieve its public key for encryption
+        through a two-step process:
+
+        1. First, it tries to select an existing node with a public key directly.
+        2. If no node is immediately available, it falls back to finding the cheapest compatible node
+           and acquiring a new stack entry for it.
+
+        # Parameters
+        - `state`: The shared proxy state containing connections to the state manager and Sui
+        - `metadata`: Request metadata from middleware
+        - `request`: JSON payload containing the requested model name
+
+        # Returns
+        Returns a `Result` containing either:
+        - `Json<SelectNodePublicKeyResponse>` with:
+          - The selected node's public key (base64 encoded)
+          - The node's small ID
+          - Optional stack entry digest (if a new stack entry was acquired)
+        - `StatusCode` error if:
+          - `INTERNAL_SERVER_ERROR` - Communication errors or missing node public keys
+          - `SERVICE_UNAVAILABLE` - No nodes available for confidential compute
+
+        # Example Response
+        ```json
+        {
+            "public_key": [base64_encoded_bytes],
+            "node_small_id": 123,
+            "stack_entry_digest": "transaction_digest_string"
+        }
+        ```
+
+        This endpoint is specifically designed for confidential compute scenarios where
+        requests need to be encrypted before being processed by nodes.
+      operationId: select_node_public_key
+      requestBody:
+        content:
+          application/json:
+            schema:
+              $ref: '#/components/schemas/SelectNodePublicKeyRequest'
+        required: true
+      responses:
+        '200':
+          description: Node DH public key requested successfully
+          content:
+            application/json:
+              schema: {}
+        '500':
+          description: Failed to request node DH public key
+        '503':
+          description: No node found for model with confidential compute enabled for requested model
 components:
   schemas:
     ChatCompletionChoice:
@@ -959,7 +956,6 @@
           type: string
         url:
           type: string
-<<<<<<< HEAD
     SelectNodePublicKeyRequest:
       type: object
       description: |-
@@ -971,12 +967,10 @@
         model_name:
           type: string
           description: The request model name
-=======
   securitySchemes:
     bearerAuth:
       type: http
       scheme: bearer
->>>>>>> 1a7037b8
 tags:
 - name: Health
   description: Health check
