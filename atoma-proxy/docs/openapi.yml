--- conflicted
+++ resolved
@@ -726,15 +726,4 @@
 - name: Embeddings
   description: OpenAI's API embeddings v1 endpoint
 - name: Images
-<<<<<<< HEAD
-  description: OpenAI's API images v1 endpoint
-x-speakeasy-name-override:
-- operationId: chat_completions_create
-  methodNameOverride: create
-- operationId: embeddings_create
-  methodNameOverride: create
-- operationId: image_generations_create
-  methodNameOverride: generate
-=======
-  description: OpenAI's API images v1 endpoint
->>>>>>> 0553e738
+  description: OpenAI's API images v1 endpoint