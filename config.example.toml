--- conflicted
+++ resolved
@@ -13,12 +13,8 @@
 cursor_path = "."
 
 [atoma-state]
-<<<<<<< HEAD
-database_url = "postgresql://POSTGRES_USER:POSTGRES_PASSWORD@db:5432/POSTGRES_DB"  # URL of the PostgreSQL database
-=======
 # URL of the PostgreSQL database, it SHOULD be the same as the `ATOMA_STATE_DATABASE_URL` variable value in the .env file
 database_url = "postgresql://POSTGRES_USER:POSTGRES_PASSWORD@db:5432/POSTGRES_DB"
->>>>>>> 8d50d96f
 
 [atoma-service]
 service_bind_address = "0.0.0.0:8080" # Address to bind the service to