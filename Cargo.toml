--- conflicted
+++ resolved
@@ -24,8 +24,8 @@
 clap = "4.5.31"
 config = "0.14.1"
 dcap-qvl = "0.1.6"
-fastcrypto = { git = "https://github.com/MystenLabs/fastcrypto", rev="69d496c71fb37e3d22fe85e5bbfd4256d61422b9", package = "fastcrypto" }
-fastcrypto-zkp = { git = "https://github.com/MystenLabs/fastcrypto", rev="69d496c71fb37e3d22fe85e5bbfd4256d61422b9", package = "fastcrypto-zkp" }
+fastcrypto = { git = "https://github.com/MystenLabs/fastcrypto", rev = "69d496c71fb37e3d22fe85e5bbfd4256d61422b9", package = "fastcrypto" }
+fastcrypto-zkp = { git = "https://github.com/MystenLabs/fastcrypto", rev = "69d496c71fb37e3d22fe85e5bbfd4256d61422b9", package = "fastcrypto-zkp" }
 fastrand = "2.3.0"
 flume = "0.11.1"
 futures = "0.3.31"
@@ -38,12 +38,8 @@
 opentelemetry = "0.27.1"
 opentelemetry-otlp = "0.27.0"
 opentelemetry_sdk = "0.27.1"
-<<<<<<< HEAD
-pem = "3.0.4"
 prometheus = "0.13.4"
-=======
 pem = "3.0.5"
->>>>>>> d488aa2f
 proptest = "1.6.0"
 rand = "0.8.5"
 regex = "1.11.1"
@@ -54,7 +50,10 @@
 serde_yaml = "0.9.34"
 serial_test = "3.1.1"
 shared-crypto = { git = "https://github.com/mystenlabs/sui", package = "shared-crypto", tag = "testnet-v1.43.1" }
-sqlx = { version = "0.8.2", features = ["postgres","runtime-tokio-native-tls"] }
+sqlx = { version = "0.8.2", features = [
+	"postgres",
+	"runtime-tokio-native-tls",
+] }
 sui-keys = { git = "https://github.com/mystenlabs/sui", package = "sui-keys", tag = "testnet-v1.43.1" }
 sui-sdk = { git = "https://github.com/mystenlabs/sui", package = "sui-sdk", tag = "testnet-v1.43.1" }
 sui-sdk-types = "0.0.2"
