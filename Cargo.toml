--- conflicted
+++ resolved
@@ -8,6 +8,7 @@
 license = "Apache-2.0"
 
 [workspace.dependencies]
+
 anyhow = "1.0.91"
 async-trait = "0.1.86"
 atoma-auth = { path = "./atoma-auth" }
@@ -24,12 +25,8 @@
 clap = "4.5.20"
 config = "0.14.1"
 dcap-qvl = "0.1.6"
-<<<<<<< HEAD
-fastcrypto = "0.1.8"
-=======
-fastcrypto = { git = "https://github.com/MystenLabs/fastcrypto", rev="69d496c71fb37e3d22fe85e5bbfd4256d61422b9", package = "fastcrypto" }
-fastcrypto-zkp = { git = "https://github.com/MystenLabs/fastcrypto", rev="69d496c71fb37e3d22fe85e5bbfd4256d61422b9", package = "fastcrypto-zkp" }
->>>>>>> d6bb64bd
+fastcrypto = { git = "https://github.com/MystenLabs/fastcrypto", rev = "69d496c71fb37e3d22fe85e5bbfd4256d61422b9", package = "fastcrypto" }
+fastcrypto-zkp = { git = "https://github.com/MystenLabs/fastcrypto", rev = "69d496c71fb37e3d22fe85e5bbfd4256d61422b9", package = "fastcrypto-zkp" }
 flume = "0.11.1"
 futures = "0.3.31"
 hex = "0.4.3"
@@ -47,7 +44,10 @@
 serde_yaml = "0.9.34"
 serial_test = "3.1.1"
 shared-crypto = { git = "https://github.com/mystenlabs/sui", package = "shared-crypto", tag = "testnet-v1.41.1" }
-sqlx = { version = "0.8.2", features = ["postgres","runtime-tokio-native-tls"] }
+sqlx = { version = "0.8.2", features = [
+	"postgres",
+	"runtime-tokio-native-tls",
+] }
 sui-keys = { git = "https://github.com/mystenlabs/sui", package = "sui-keys", tag = "testnet-v1.41.1" }
 sui-sdk = { git = "https://github.com/mystenlabs/sui", package = "sui-sdk", tag = "testnet-v1.41.1" }
 sui-sdk-types = "0.0.2"
@@ -65,9 +65,4 @@
 utoipa-swagger-ui = "8.0.3"
 uuid = "1.11.0"
 x25519-dalek = "2.0.1"
-<<<<<<< HEAD
-zeroize = "1.8.1"
-tower-http = "0.6.2"
-=======
-zeroize = "1.8.1"
->>>>>>> d6bb64bd
+zeroize = "1.8.1"