[workspace]
members  = [ "atoma-auth", "atoma-proxy", "atoma-proxy-service", "atoma-state" ]
resolver = "2"

[workspace.package]
edition = "2021"
license = "Apache-2.0"
version = "0.1.0"

[workspace.dependencies]
<<<<<<< HEAD
anyhow                      = "1.0.98"
async-trait                 = "0.1.88"
atoma-auth                  = { path = "./atoma-auth" }
atoma-p2p                   = { git = "https://github.com/atoma-network/atoma-node.git", package = "atoma-p2p", branch = "main" }
atoma-proxy-service         = { path = "./atoma-proxy-service" }
atoma-state                 = { path = "./atoma-state" }
atoma-sui                   = { git = "https://github.com/atoma-network/atoma-node.git", package = "atoma-sui", branch = "main" }
atoma-utils                 = { git = "https://github.com/atoma-network/atoma-node.git", package = "atoma-utils", branch = "main" }
axum                        = "0.8.3"
base64                      = "0.22.1"
bcs                         = "0.1.6"
blake2                      = "0.10.6"
blake3                      = "1.8.2"
chrono                      = "=0.4.39"
clap                        = "4.5.37"
config                      = "0.14.1"
dashmap                     = "6.1.0"
fastcrypto                  = { git = "https://github.com/MystenLabs/fastcrypto", rev = "69d496c71fb37e3d22fe85e5bbfd4256d61422b9", package = "fastcrypto" }
fastcrypto-zkp              = { git = "https://github.com/MystenLabs/fastcrypto", rev = "69d496c71fb37e3d22fe85e5bbfd4256d61422b9", package = "fastcrypto-zkp" }
fastrand                    = "2.3.0"
flume                       = "0.11.1"
futures                     = "0.3.31"
hex                         = "0.4.3"
hf-hub                      = "0.3.2"
isocountry                  = "0.3.2"
itertools                   = "0.14.0"
jsonwebtoken                = "9.3.0"
mockito                     = "1.6.1"
opentelemetry               = "0.27.1"
opentelemetry-otlp          = "0.27.0"
opentelemetry_sdk           = "0.27.1"
pem                         = "3.0.5"
prometheus                  = "0.13.4"
proptest                    = "1.6.0"
rand                        = "0.8.5"
regex                       = "1.11.1"
remote-attestation-verifier = { git = "https://github.com/atoma-network/nvrust", package = "remote-attestation-verifier", branch = "main" }
reqwest                     = "0.12.12"
rsa                         = "0.9.7"
sentry                      = { version = "0.37.0", features = [ "tracing" ] }
serde                       = "1.0.214"
serde_json                  = "1.0.140"
serde_yaml                  = "0.9.34"
serial_test                 = "3.1.1"
shared-crypto               = { git = "https://github.com/mystenlabs/sui", package = "shared-crypto", tag = "testnet-v1.47.0" }
sqlx                        = { version = "0.8.5", features = [ "postgres", "runtime-tokio-native-tls" ] }
sui-keys                    = { git = "https://github.com/mystenlabs/sui", package = "sui-keys", tag = "testnet-v1.47.0" }
sui-sdk                     = { git = "https://github.com/mystenlabs/sui", package = "sui-sdk", tag = "testnet-v1.47.0" }
sui-sdk-types               = "0.0.2"
thiserror                   = "2.0.12"
tokenizers                  = "0.21.0"
tokio                       = "1.44.2"
toml                        = "0.8.19"
tonic                       = "0.12"
topology                    = { git = "https://github.com/atoma-network/nvrust", package = "topology", branch = "main" }
tower                       = "0.5.1"
tower-http                  = "0.6.2"
tracing                     = "0.1.40"
tracing-appender            = "0.2.3"
tracing-loki                = "0.2.6"
tracing-opentelemetry       = "0.28.0"
tracing-subscriber          = "0.3.18"
url                         = "2.5.4"
utoipa                      = "5.3.1"
utoipa-swagger-ui           = "9.0.1"
uuid                        = "1.15.1"
x25519-dalek                = "2.0.1"
zeroize                     = "1.8.1"
=======
anyhow                = "1.0.98"
async-trait           = "0.1.88"
atoma-auth            = { path = "./atoma-auth" }
atoma-p2p             = { git = "https://github.com/atoma-network/atoma-node.git", package = "atoma-p2p", branch = "main" }
atoma-proxy-service   = { path = "./atoma-proxy-service" }
atoma-state           = { path = "./atoma-state" }
atoma-sui             = { git = "https://github.com/atoma-network/atoma-node.git", package = "atoma-sui", branch = "main" }
atoma-utils           = { git = "https://github.com/atoma-network/atoma-node.git", package = "atoma-utils", branch = "main" }
axum                  = "0.8.4"
base64                = "0.22.1"
bcs                   = "0.1.6"
blake2                = "0.10.6"
blake3                = "1.8.2"
chrono                = "=0.4.39"
clap                  = "4.5.37"
config                = "0.14.1"
dashmap               = "6.1.0"
fastcrypto            = { git = "https://github.com/MystenLabs/fastcrypto", rev = "69d496c71fb37e3d22fe85e5bbfd4256d61422b9", package = "fastcrypto" }
fastcrypto-zkp        = { git = "https://github.com/MystenLabs/fastcrypto", rev = "69d496c71fb37e3d22fe85e5bbfd4256d61422b9", package = "fastcrypto-zkp" }
fastrand              = "2.3.0"
flume                 = "0.11.1"
futures               = "0.3.31"
hex                   = "0.4.3"
hf-hub                = "0.3.2"
isocountry            = "0.3.2"
itertools             = "0.14.0"
jsonwebtoken          = "9.3.0"
mockito               = "1.6.1"
opentelemetry         = "0.27.1"
opentelemetry-otlp    = "0.27.0"
opentelemetry_sdk     = "0.27.1"
pem                   = "3.0.5"
prometheus            = "0.13.4"
proptest              = "1.6.0"
rand                  = "0.8.5"
regex                 = "1.11.1"
remote-attestation    = { git = "https://github.com/atoma-network/nvrust", branch = "main" }
reqwest               = "0.12.12"
rsa                   = "0.9.7"
sentry                = { version = "0.37.0", features = [ "tracing" ] }
serde                 = "1.0.214"
serde_json            = "1.0.140"
serde_yaml            = "0.9.34"
serial_test           = "3.1.1"
shared-crypto         = { git = "https://github.com/mystenlabs/sui", package = "shared-crypto", tag = "testnet-v1.48.1" }
sqlx                  = { version = "0.8.5", features = [ "postgres", "runtime-tokio-native-tls" ] }
sui-keys              = { git = "https://github.com/mystenlabs/sui", package = "sui-keys", tag = "testnet-v1.47.0" }
sui-sdk               = { git = "https://github.com/mystenlabs/sui", package = "sui-sdk", tag = "testnet-v1.47.0" }
sui-sdk-types         = "0.0.2"
thiserror             = "2.0.12"
tokenizers            = "0.21.0"
tokio                 = "1.45.0"
toml                  = "0.8.19"
tonic                 = "0.12"
tower                 = "0.5.1"
tower-http            = "0.6.4"
tracing               = "0.1.40"
tracing-appender      = "0.2.3"
tracing-loki          = "0.2.6"
tracing-opentelemetry = "0.28.0"
tracing-subscriber    = "0.3.18"
url                   = "2.5.4"
utoipa                = "5.3.1"
utoipa-swagger-ui     = "9.0.1"
uuid                  = "1.15.1"
x25519-dalek          = "2.0.1"
zeroize               = "1.8.1"
>>>>>>> 497eeaf7
<|MERGE_RESOLUTION|>--- conflicted
+++ resolved
@@ -8,7 +8,6 @@
 version = "0.1.0"
 
 [workspace.dependencies]
-<<<<<<< HEAD
 anyhow                      = "1.0.98"
 async-trait                 = "0.1.88"
 atoma-auth                  = { path = "./atoma-auth" }
@@ -17,12 +16,12 @@
 atoma-state                 = { path = "./atoma-state" }
 atoma-sui                   = { git = "https://github.com/atoma-network/atoma-node.git", package = "atoma-sui", branch = "main" }
 atoma-utils                 = { git = "https://github.com/atoma-network/atoma-node.git", package = "atoma-utils", branch = "main" }
-axum                        = "0.8.3"
+axum                        = "0.8.4"
 base64                      = "0.22.1"
 bcs                         = "0.1.6"
 blake2                      = "0.10.6"
 blake3                      = "1.8.2"
-chrono                      = "=0.4.39"
+chrono                      = "0.4.41"
 clap                        = "4.5.37"
 config                      = "0.14.1"
 dashmap                     = "6.1.0"
@@ -45,7 +44,7 @@
 proptest                    = "1.6.0"
 rand                        = "0.8.5"
 regex                       = "1.11.1"
-remote-attestation-verifier = { git = "https://github.com/atoma-network/nvrust", package = "remote-attestation-verifier", branch = "main" }
+remote-attestation-verifier = { git = "https://github.com/atoma-network/nvrust", branch = "main" }
 reqwest                     = "0.12.12"
 rsa                         = "0.9.7"
 sentry                      = { version = "0.37.0", features = [ "tracing" ] }
@@ -53,19 +52,19 @@
 serde_json                  = "1.0.140"
 serde_yaml                  = "0.9.34"
 serial_test                 = "3.1.1"
-shared-crypto               = { git = "https://github.com/mystenlabs/sui", package = "shared-crypto", tag = "testnet-v1.47.0" }
+shared-crypto               = { git = "https://github.com/mystenlabs/sui", package = "shared-crypto", tag = "testnet-v1.48.1" }
 sqlx                        = { version = "0.8.5", features = [ "postgres", "runtime-tokio-native-tls" ] }
 sui-keys                    = { git = "https://github.com/mystenlabs/sui", package = "sui-keys", tag = "testnet-v1.47.0" }
 sui-sdk                     = { git = "https://github.com/mystenlabs/sui", package = "sui-sdk", tag = "testnet-v1.47.0" }
 sui-sdk-types               = "0.0.2"
 thiserror                   = "2.0.12"
 tokenizers                  = "0.21.0"
-tokio                       = "1.44.2"
+tokio                       = "1.45.0"
 toml                        = "0.8.19"
 tonic                       = "0.12"
-topology                    = { git = "https://github.com/atoma-network/nvrust", package = "topology", branch = "main" }
+topology                    = { git = "https://github.com/atoma-network/nvrust", branch = "main" }
 tower                       = "0.5.1"
-tower-http                  = "0.6.2"
+tower-http                  = "0.6.4"
 tracing                     = "0.1.40"
 tracing-appender            = "0.2.3"
 tracing-loki                = "0.2.6"
@@ -76,73 +75,4 @@
 utoipa-swagger-ui           = "9.0.1"
 uuid                        = "1.15.1"
 x25519-dalek                = "2.0.1"
-zeroize                     = "1.8.1"
-=======
-anyhow                = "1.0.98"
-async-trait           = "0.1.88"
-atoma-auth            = { path = "./atoma-auth" }
-atoma-p2p             = { git = "https://github.com/atoma-network/atoma-node.git", package = "atoma-p2p", branch = "main" }
-atoma-proxy-service   = { path = "./atoma-proxy-service" }
-atoma-state           = { path = "./atoma-state" }
-atoma-sui             = { git = "https://github.com/atoma-network/atoma-node.git", package = "atoma-sui", branch = "main" }
-atoma-utils           = { git = "https://github.com/atoma-network/atoma-node.git", package = "atoma-utils", branch = "main" }
-axum                  = "0.8.4"
-base64                = "0.22.1"
-bcs                   = "0.1.6"
-blake2                = "0.10.6"
-blake3                = "1.8.2"
-chrono                = "=0.4.39"
-clap                  = "4.5.37"
-config                = "0.14.1"
-dashmap               = "6.1.0"
-fastcrypto            = { git = "https://github.com/MystenLabs/fastcrypto", rev = "69d496c71fb37e3d22fe85e5bbfd4256d61422b9", package = "fastcrypto" }
-fastcrypto-zkp        = { git = "https://github.com/MystenLabs/fastcrypto", rev = "69d496c71fb37e3d22fe85e5bbfd4256d61422b9", package = "fastcrypto-zkp" }
-fastrand              = "2.3.0"
-flume                 = "0.11.1"
-futures               = "0.3.31"
-hex                   = "0.4.3"
-hf-hub                = "0.3.2"
-isocountry            = "0.3.2"
-itertools             = "0.14.0"
-jsonwebtoken          = "9.3.0"
-mockito               = "1.6.1"
-opentelemetry         = "0.27.1"
-opentelemetry-otlp    = "0.27.0"
-opentelemetry_sdk     = "0.27.1"
-pem                   = "3.0.5"
-prometheus            = "0.13.4"
-proptest              = "1.6.0"
-rand                  = "0.8.5"
-regex                 = "1.11.1"
-remote-attestation    = { git = "https://github.com/atoma-network/nvrust", branch = "main" }
-reqwest               = "0.12.12"
-rsa                   = "0.9.7"
-sentry                = { version = "0.37.0", features = [ "tracing" ] }
-serde                 = "1.0.214"
-serde_json            = "1.0.140"
-serde_yaml            = "0.9.34"
-serial_test           = "3.1.1"
-shared-crypto         = { git = "https://github.com/mystenlabs/sui", package = "shared-crypto", tag = "testnet-v1.48.1" }
-sqlx                  = { version = "0.8.5", features = [ "postgres", "runtime-tokio-native-tls" ] }
-sui-keys              = { git = "https://github.com/mystenlabs/sui", package = "sui-keys", tag = "testnet-v1.47.0" }
-sui-sdk               = { git = "https://github.com/mystenlabs/sui", package = "sui-sdk", tag = "testnet-v1.47.0" }
-sui-sdk-types         = "0.0.2"
-thiserror             = "2.0.12"
-tokenizers            = "0.21.0"
-tokio                 = "1.45.0"
-toml                  = "0.8.19"
-tonic                 = "0.12"
-tower                 = "0.5.1"
-tower-http            = "0.6.4"
-tracing               = "0.1.40"
-tracing-appender      = "0.2.3"
-tracing-loki          = "0.2.6"
-tracing-opentelemetry = "0.28.0"
-tracing-subscriber    = "0.3.18"
-url                   = "2.5.4"
-utoipa                = "5.3.1"
-utoipa-swagger-ui     = "9.0.1"
-uuid                  = "1.15.1"
-x25519-dalek          = "2.0.1"
-zeroize               = "1.8.1"
->>>>>>> 497eeaf7
+zeroize                     = "1.8.1"