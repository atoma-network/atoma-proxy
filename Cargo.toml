--- conflicted
+++ resolved
@@ -1,95 +1,77 @@
 [workspace]
+members  = [ "atoma-auth", "atoma-proxy", "atoma-proxy-service", "atoma-state" ]
 resolver = "2"
-members = ["atoma-auth", "atoma-proxy-service", "atoma-proxy", "atoma-state"]
 
 [workspace.package]
-version = "0.1.0"
 edition = "2021"
 license = "Apache-2.0"
+version = "0.1.0"
 
 [workspace.dependencies]
-
-anyhow = "1.0.91"
-async-trait = "0.1.88"
-atoma-auth = { path = "./atoma-auth" }
-atoma-proxy-service = { path = "./atoma-proxy-service" }
-atoma-state = { path = "./atoma-state" }
-atoma-p2p = { git = "https://github.com/atoma-network/atoma-node.git", package = "atoma-p2p", branch = "main" }
-atoma-sui = { git = "https://github.com/atoma-network/atoma-node.git", package = "atoma-sui", branch = "main" }
-atoma-utils = { git = "https://github.com/atoma-network/atoma-node.git", package = "atoma-utils", branch = "main" }
-axum = "0.7.7"
-base64 = "0.22.1"
-bcs = "0.1.6"
-blake2 = "0.10.6"
-blake3 = "1.6.1"
-chrono = "=0.4.39"
-clap = "4.5.31"
-config = "0.14.1"
-<<<<<<< HEAD
-dcap-qvl = "0.1.6"
-fastcrypto = { git = "https://github.com/MystenLabs/fastcrypto", rev = "69d496c71fb37e3d22fe85e5bbfd4256d61422b9", package = "fastcrypto" }
-fastcrypto-zkp = { git = "https://github.com/MystenLabs/fastcrypto", rev = "69d496c71fb37e3d22fe85e5bbfd4256d61422b9", package = "fastcrypto-zkp" }
-=======
-fastcrypto = { git = "https://github.com/MystenLabs/fastcrypto", rev = "69d496c71fb37e3d22fe85e5bbfd4256d61422b9", package = "fastcrypto" }
-fastcrypto-zkp = { git = "https://github.com/MystenLabs/fastcrypto", rev = "69d496c71fb37e3d22fe85e5bbfd4256d61422b9", package = "fastcrypto-zkp" }
-fastrand = "2.3.0"
->>>>>>> b534854e
-flume = "0.11.1"
-futures = "0.3.31"
-hex = "0.4.3"
-hf-hub = "0.3.2"
-isocountry = "0.3.2"
-itertools = "0.14.0"
-jsonwebtoken = "9.3.0"
-tracing-loki = "0.2.6"
-mockito = "1.6.1"
-remote-attestation = { git = "https://github.com/atoma-network/nvrust", branch = "main" }
-once_cell = "1.21.0"
-opentelemetry = "0.27.1"
-opentelemetry-otlp = "0.27.0"
-opentelemetry_sdk = "0.27.1"
-prometheus = "0.13.4"
-pem = "3.0.5"
-proptest = "1.6.0"
-rand = "0.8.5"
-regex = "1.11.1"
-reqwest = "0.12.12"
-rsa = "0.9.7"
-serde = "1.0.214"
-serde_json = "1.0.140"
-serde_yaml = "0.9.34"
-serial_test = "3.1.1"
-<<<<<<< HEAD
-shared-crypto = { git = "https://github.com/mystenlabs/sui", package = "shared-crypto", tag = "testnet-v1.41.1" }
-=======
-shared-crypto = { git = "https://github.com/mystenlabs/sui", package = "shared-crypto", tag = "testnet-v1.45.2" }
->>>>>>> b534854e
-sqlx = { version = "0.8.2", features = [
-	"postgres",
-	"runtime-tokio-native-tls",
-] }
-<<<<<<< HEAD
-sui-keys = { git = "https://github.com/mystenlabs/sui", package = "sui-keys", tag = "testnet-v1.41.1" }
-sui-sdk = { git = "https://github.com/mystenlabs/sui", package = "sui-sdk", tag = "testnet-v1.41.1" }
-=======
-sui-keys = { git = "https://github.com/mystenlabs/sui", package = "sui-keys", tag = "testnet-v1.45.2" }
-sui-sdk = { git = "https://github.com/mystenlabs/sui", package = "sui-sdk", tag = "testnet-v1.45.2" }
->>>>>>> b534854e
-sui-sdk-types = "0.0.2"
-thiserror = "2.0.12"
-tokenizers = "0.21.0"
-tokio = "1.41.0"
-toml = "0.8.19"
-tonic = "0.12"
-tower = "0.5.1"
-tower-http = "0.6.2"
-tracing = "0.1.40"
-tracing-appender = "0.2.3"
+anyhow                = "1.0.91"
+async-trait           = "0.1.88"
+atoma-auth            = { path = "./atoma-auth" }
+atoma-p2p             = { git = "https://github.com/atoma-network/atoma-node.git", package = "atoma-p2p", branch = "main" }
+atoma-proxy-service   = { path = "./atoma-proxy-service" }
+atoma-state           = { path = "./atoma-state" }
+atoma-sui             = { git = "https://github.com/atoma-network/atoma-node.git", package = "atoma-sui", branch = "main" }
+atoma-utils           = { git = "https://github.com/atoma-network/atoma-node.git", package = "atoma-utils", branch = "main" }
+axum                  = "0.7.7"
+base64                = "0.22.1"
+bcs                   = "0.1.6"
+blake2                = "0.10.6"
+blake3                = "1.6.1"
+chrono                = "=0.4.39"
+clap                  = "4.5.31"
+config                = "0.14.1"
+dcap-qvl              = "0.1.6"
+fastcrypto            = { git = "https://github.com/MystenLabs/fastcrypto", rev = "69d496c71fb37e3d22fe85e5bbfd4256d61422b9", package = "fastcrypto" }
+fastcrypto-zkp        = { git = "https://github.com/MystenLabs/fastcrypto", rev = "69d496c71fb37e3d22fe85e5bbfd4256d61422b9", package = "fastcrypto-zkp" }
+fastrand              = "2.3.0"
+flume                 = "0.11.1"
+futures               = "0.3.31"
+hex                   = "0.4.3"
+hf-hub                = "0.3.2"
+isocountry            = "0.3.2"
+itertools             = "0.14.0"
+jsonwebtoken          = "9.3.0"
+mockito               = "1.6.1"
+once_cell             = "1.21.0"
+opentelemetry         = "0.27.1"
+opentelemetry-otlp    = "0.27.0"
+opentelemetry_sdk     = "0.27.1"
+pem                   = "3.0.5"
+prometheus            = "0.13.4"
+proptest              = "1.6.0"
+rand                  = "0.8.5"
+regex                 = "1.11.1"
+remote-attestation    = { git = "https://github.com/atoma-network/nvrust", branch = "main" }
+reqwest               = "0.12.12"
+rsa                   = "0.9.7"
+serde                 = "1.0.214"
+serde_json            = "1.0.140"
+serde_yaml            = "0.9.34"
+serial_test           = "3.1.1"
+shared-crypto         = { git = "https://github.com/mystenlabs/sui", package = "shared-crypto", tag = "testnet-v1.45.2" }
+sqlx                  = { version = "0.8.2", features = [ "postgres", "runtime-tokio-native-tls" ] }
+sui-keys              = { git = "https://github.com/mystenlabs/sui", package = "sui-keys", tag = "testnet-v1.45.2" }
+sui-sdk               = { git = "https://github.com/mystenlabs/sui", package = "sui-sdk", tag = "testnet-v1.45.2" }
+sui-sdk-types         = "0.0.2"
+thiserror             = "2.0.12"
+tokenizers            = "0.21.0"
+tokio                 = "1.41.0"
+toml                  = "0.8.19"
+tonic                 = "0.12"
+tower                 = "0.5.1"
+tower-http            = "0.6.2"
+tracing               = "0.1.40"
+tracing-appender      = "0.2.3"
+tracing-loki          = "0.2.6"
 tracing-opentelemetry = "0.28.0"
-tracing-subscriber = "0.3.18"
-url = "2.5.4"
-utoipa = "5.2.0"
-utoipa-swagger-ui = "8.0.3"
-uuid = "1.15.1"
-x25519-dalek = "2.0.1"
-zeroize = "1.8.1"+tracing-subscriber    = "0.3.18"
+url                   = "2.5.4"
+utoipa                = "5.2.0"
+utoipa-swagger-ui     = "8.0.3"
+uuid                  = "1.15.1"
+x25519-dalek          = "2.0.1"
+zeroize               = "1.8.1"