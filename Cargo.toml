[workspace]
members  = [ "atoma-auth", "atoma-proxy", "atoma-proxy-service", "atoma-state" ]
resolver = "2"

[workspace.package]
edition = "2021"
license = "Apache-2.0"
version = "0.1.0"

[workspace.dependencies]
anyhow                      = "1.0.98"
async-trait                 = "0.1.88"
atoma-auth                  = { path = "./atoma-auth" }
atoma-p2p                   = { git = "https://github.com/atoma-network/atoma-node.git", package = "atoma-p2p", branch = "main" }
atoma-proxy-service         = { path = "./atoma-proxy-service" }
atoma-state                 = { path = "./atoma-state" }
atoma-sui                   = { git = "https://github.com/atoma-network/atoma-node.git", package = "atoma-sui", branch = "main" }
atoma-utils                 = { git = "https://github.com/atoma-network/atoma-node.git", package = "atoma-utils", branch = "main" }
axum                        = "0.8.4"
base64                      = "0.22.1"
bcs                         = "0.1.6"
blake2                      = "0.10.6"
blake3                      = "1.8.2"
chrono                      = "0.4.41"
clap                        = "4.5.41"
config                      = "0.14.1"
dashmap                     = "6.1.0"
fastcrypto                  = { git = "https://github.com/MystenLabs/fastcrypto", rev = "16fa86d0dd943024a9088d46850a72ecd55b7f46", package = "fastcrypto" }
fastcrypto-zkp              = { git = "https://github.com/MystenLabs/fastcrypto", rev = "16fa86d0dd943024a9088d46850a72ecd55b7f46", package = "fastcrypto-zkp" }
fastrand                    = "2.3.0"
flume                       = "0.11.1"
futures                     = "0.3.31"
hex                         = "0.4.3"
hf-hub                      = "0.4.3"
isocountry                  = "0.3.2"
itertools                   = "0.14.0"
jsonwebtoken                = "9.3.0"
mockito                     = "1.6.1"
opentelemetry               = "0.27.1"
opentelemetry-otlp          = "0.27.0"
opentelemetry_sdk           = "0.27.1"
pem                         = "3.0.5"
prometheus                  = "0.13.4"
proptest                    = "1.7.0"
rand                        = "0.8.5"
regex                       = "1.11.1"
remote-attestation-verifier = { git = "https://github.com/atoma-network/nvrust", branch = "main" }
reqwest                     = "0.12.12"
rsa                         = "0.9.7"
sentry                      = { version = "0.37.0", features = [ "tracing" ] }
serde                       = "1.0.214"
serde_json                  = "1.0.141"
serde_yaml                  = "0.9.34"
serial_test                 = "3.1.1"
<<<<<<< HEAD
shared-crypto               = { git = "https://github.com/mystenlabs/sui", package = "shared-crypto", tag = "testnet-v1.53.1" }
=======
shared-crypto               = { git = "https://github.com/mystenlabs/sui", package = "shared-crypto", tag = "testnet-v1.52.1" }
>>>>>>> 270bee8e
sqlx                        = { version = "0.8.6", features = [ "postgres", "runtime-tokio-native-tls" ] }
sui-keys                    = { git = "https://github.com/mystenlabs/sui", package = "sui-keys", tag = "testnet-v1.53.1" }
sui-sdk                     = { git = "https://github.com/mystenlabs/sui", package = "sui-sdk", tag = "testnet-v1.53.1" }
sui-sdk-types               = "0.0.2"
thiserror                   = "2.0.12"
tokenizers                  = "0.21.0"
tokio                       = "1.45.1"
toml                        = "0.8.19"
tonic                       = "0.12"
topology                    = { git = "https://github.com/atoma-network/nvrust", branch = "main" }
tower                       = "0.5.1"
tower-http                  = "0.6.5"
tracing                     = "0.1.40"
tracing-appender            = "0.2.3"
tracing-loki                = "0.2.6"
tracing-opentelemetry       = "0.28.0"
tracing-subscriber          = "0.3.18"
url                         = "2.5.4"
utoipa                      = "5.4.0"
utoipa-swagger-ui           = "9.0.2"
uuid                        = "1.15.1"
validator                   = { version = "0.20.0", features = [ "derive" ] }
x25519-dalek                = "2.0.1"
zeroize                     = "1.8.1"<|MERGE_RESOLUTION|>--- conflicted
+++ resolved
@@ -52,11 +52,7 @@
 serde_json                  = "1.0.141"
 serde_yaml                  = "0.9.34"
 serial_test                 = "3.1.1"
-<<<<<<< HEAD
 shared-crypto               = { git = "https://github.com/mystenlabs/sui", package = "shared-crypto", tag = "testnet-v1.53.1" }
-=======
-shared-crypto               = { git = "https://github.com/mystenlabs/sui", package = "shared-crypto", tag = "testnet-v1.52.1" }
->>>>>>> 270bee8e
 sqlx                        = { version = "0.8.6", features = [ "postgres", "runtime-tokio-native-tls" ] }
 sui-keys                    = { git = "https://github.com/mystenlabs/sui", package = "sui-keys", tag = "testnet-v1.53.1" }
 sui-sdk                     = { git = "https://github.com/mystenlabs/sui", package = "sui-sdk", tag = "testnet-v1.53.1" }
